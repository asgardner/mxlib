--- conflicted
+++ resolved
@@ -339,8 +339,6 @@
 inline
 int ds9Interface::connect()
 {
-<<<<<<< HEAD
-=======
    
    if(xpa) 
    {
@@ -353,7 +351,6 @@
       xpa = XPAOpen(NULL);
    }
    
->>>>>>> b0001682
    int  n = 1;
    char *names[1];
    names[0] = NULL;
@@ -451,10 +448,6 @@
 inline
 int ds9Interface::addsegment( size_t frame )
 {
-<<<<<<< HEAD
-   size_t i;
-=======
->>>>>>> b0001682
    size_t curr_n;
 
    if(frame == 0) return -1;
@@ -585,11 +578,7 @@
 {
    size_t tot_size;
    char cmd[DS9INTERFACE_CMD_MAX_LENGTH];
-<<<<<<< HEAD
-
-=======
-   
->>>>>>> b0001682
+
    if(frame < 1)
    {
       std::cerr <<  "ds9Interface: frame must >= 1\n" << "\n";
