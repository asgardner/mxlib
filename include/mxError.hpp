--- conflicted
+++ resolved
@@ -135,11 +135,7 @@
   * \ingroup mxe_errors
   */   
 #define MXE_ENVNOTSET 36
-<<<<<<< HEAD
-#define MXE_ENVNOTSET_MSG "An environment varialbe is not set."
-=======
 #define MXE_ENVNOTSET_MSG "An environment variable is not set."
->>>>>>> db19bb6d
 
 /** \def MXE_NOTFOUND
   * \brief An item was not found
