/** \file fraunhoferPropagator.hpp
  * \brief Declares and defines a class for Fraunhofer propagation of optical wavefronts
  * \ingroup imaging
  * \author Jared R. Males (jaredmales@gmail.com)
  *
  */

//***********************************************************************//
// Copyright 2015, 2016, 2017 Jared R. Males (jaredmales@gmail.com)
//
// This file is part of mxlib.
//
// mxlib is free software: you can redistribute it and/or modify
// it under the terms of the GNU General Public License as published by
// the Free Software Foundation, either version 3 of the License, or
// (at your option) any later version.
//
// mxlib is distributed in the hope that it will be useful,
// but WITHOUT ANY WARRANTY; without even the implied warranty of
// MERCHANTABILITY or FITNESS FOR A PARTICULAR PURPOSE.  See the
// GNU General Public License for more details.
//
// You should have received a copy of the GNU General Public License
// along with mxlib.  If not, see <http://www.gnu.org/licenses/>.
//***********************************************************************//

#ifndef wfp_fraunhoferPropagator_hpp
#define wfp_fraunhoferPropagator_hpp

#include "../imagingArray.hpp"
#include "imagingUtils.hpp"

#include "../fft/fft.hpp"

namespace mx
{

namespace wfp
{
<<<<<<< HEAD
   
template<typename _wavefrontT, int _cudaGPU = 0>
class fraunhoferPropagator; 


/// Class to perform Fraunhofer propagation between pupil and focal planes using the CPU
=======

/// Class to perform Fraunhofer propagation between pupil and focal planes
>>>>>>> db19bb6d
/** This class uses the FFT to propagate between planes, and normalizes so that flux
  * is conserved.  For propagation from pupil to focal plane, the pupil wavefront is tilted so that
  * the focal-plane image is centered at the geometric center of the array.  After propagation from
  * focal plane to pupil plane, the pupil plane wavefront is un-tilted to restore the
  * pupil to its original position.
  *
  * \tparam _wavefrontT is an Eigen::Array-like type, with std::complex values.
  * \tparam wholePixel determines how the image is centered.  If 0 it is at 0.5*(wfSz-1), otherwise it is shifted by 0.5*wholePixel in each axis.
  * \ingroup imaging
<<<<<<< HEAD
  */ 
template<typename _wavefrontT>
class fraunhoferPropagator<_wavefrontT, 0> 
=======
  */
template<typename _wavefrontT, int wholePixel=0>
class fraunhoferPropagator
>>>>>>> db19bb6d
{

public:

   ///The wavefront data type
   typedef _wavefrontT wavefrontT;

   ///The complex data type
   typedef typename wavefrontT::Scalar complexT;

   ///The real data type
   typedef typename wavefrontT::Scalar::value_type realT;

protected:

   ///The size of the wavefront in pixels
   int wavefrontSizePixels;

   realT xcen; ///<x-coordinate of focal plane center, in pixels
   realT ycen; ///<x-coordinate of focal plane center, in pixels

   ///Phase screen for tilting the pupil plane so that the focal plane image is centered.
   wavefrontT centerFocal;

   ///Phase screen for un-tilting the pupil plane after propagating from a centered focal plane.
   wavefrontT centerPupil;

   mx::fftT<complexT, complexT,2,0> fft_fwd;
   mx::fftT<complexT, complexT,2,0> fft_back;

   ///Initialize members
   void initialize();


public:

   ///Constructor
   fraunhoferPropagator();

   ///Destructor
   ~fraunhoferPropagator();

   ///Apply the shift to a pupil wavefront which will center the resultant focal plane image.
   /** You must have allocated the shift screens first, by calling propagatePupilToFocal, propagateFocalToPupil, or setWavefrontSizePixels.
     */
   void shiftPupil( wavefrontT & complexPupil /**< [in/out] the complex pupil plane wavefront to shift*/);

   ///Propagate the wavefront from the pupil plane to the focal plane
   /** The pupil plane wavefront (complexPupil) is multiplied by a tilt to place the
     * image in the geometric center of the focal plane.
     *
     */
   void propagatePupilToFocal( wavefrontT & complexFocal, ///< [out] the focal plane wavefront.  Must be pre-allocated to same size as complexPupil.
                               wavefrontT & complexPupil  ///< [in] the pupil plane wavefront. Modified due to application of centering tilt.
                             );

   ///Propagate the wavefront from Focal plane to Pupil plane
   /**
     * After the fourier transform, the output pupil plane wavefront is de-tilted, restoring it
     * to the state prior to calling \ref propagatePupilToFocal
     *
     */
   void propagateFocalToPupil( wavefrontT & complexPupil, ///< [out] the pupil plane wavefront. Must be pre-allocated to same size as complexFocal.
                               wavefrontT & complexFocal  ///< [in] the focal plane wavefront.
                             );

   ///Set the size of the wavefront, in pixels
   /** Checks if the size changes, does nothing if no change.  Otherwise,  calls
     * \ref makeShiftPhase to pre-calculate the tilt arrays and plans the FFTs.
     *
     */
   void setWavefrontSizePixels( int wfsPix /**< [in] the desired new size of the wavefront */ );

protected:

   ///Calculate the complex tilt arrays for centering and normalizing the wavefronts
   /**
     */
   void makeShiftPhase();

};//class fraunhoferPropagator

template<typename wavefrontT, int wholePixel>
void fraunhoferPropagator<wavefrontT, wholePixel>::initialize()
{
   wavefrontSizePixels = 0;

   xcen = 0;
   ycen = 0;
}

template<typename wavefrontT, int wholePixel>
fraunhoferPropagator<wavefrontT, wholePixel>::fraunhoferPropagator()
{
   initialize();
}

template<typename wavefrontT, int wholePixel>
fraunhoferPropagator<wavefrontT, wholePixel>::~fraunhoferPropagator()
{
}

template<typename wavefrontT, int wholePixel>
void fraunhoferPropagator<wavefrontT, wholePixel>::shiftPupil( wavefrontT & complexPupil )
{
   complexPupil *= centerFocal;
}

template<typename wavefrontT, int wholePixel>
void fraunhoferPropagator<wavefrontT, wholePixel>::propagatePupilToFocal( wavefrontT & complexFocal,
                                                              wavefrontT & complexPupil
                                                            )
{
   //First setup the tilt screens (does nothing if there's no change in size)
   setWavefrontSizePixels(complexPupil.rows());

   //Apply the centering shift -- this adjusts by 0.5 pixels and normalizes
   complexPupil *= centerFocal;

   //fft_fwd.fft(complexPupil.data(), complexFocal.data() );
   fft_fwd( complexFocal.data(), complexPupil.data() );
}

template<typename wavefrontT, int wholePixel>
void fraunhoferPropagator<wavefrontT, wholePixel>::propagateFocalToPupil(wavefrontT & complexPupil, wavefrontT & complexFocal)
{
   //First setup the tilt screens (does nothing if there's no change in size)
   setWavefrontSizePixels(complexPupil.rows());

   //fft_back.fft( complexFocal.data(), complexPupil.data());
   fft_back( complexPupil.data(), complexFocal.data() );

   //Unshift the wavefront and normalize
   complexPupil *= centerPupil;
}

template<typename wavefrontT, int wholePixel>
void fraunhoferPropagator<wavefrontT, wholePixel>::setWavefrontSizePixels(int wfsPix)
{
   //If no change in size, do nothing
   if(wfsPix == centerFocal.rows()) return;

   wavefrontSizePixels = wfsPix;

   xcen = 0.5*(wfsPix - 1.0);
   ycen = 0.5*(wfsPix - 1.0);

   makeShiftPhase();

   fft_fwd.plan(wfsPix, wfsPix);

   fft_back.plan(wfsPix, wfsPix, MXFFT_BACKWARD);
}

template<typename wavefrontT, int wholePixel>
void fraunhoferPropagator<wavefrontT, wholePixel>::makeShiftPhase()
{
   realT pi = boost::math::constants::pi<realT>();

   //The normalization is included in the tilt.
   realT norm = 1./(wavefrontSizePixels*sqrt(2));
   complexT cnorm = complexT(norm, norm);

   //Resize the center phases
   centerFocal.resize(wavefrontSizePixels, wavefrontSizePixels);
   centerPupil.resize(wavefrontSizePixels, wavefrontSizePixels);

   //Shift by 0.5 pixels
   realT arg = -2.0*pi*0.5*(wavefrontSizePixels-wholePixel)/(wavefrontSizePixels-1);

   for(int ii=0; ii < wavefrontSizePixels; ++ii)
   {
      for(int jj=0; jj < wavefrontSizePixels; ++jj)
      {
         centerFocal(ii,jj) = cnorm*exp(complexT(0.,arg*((ii-xcen)+(jj-ycen))));
         centerPupil(ii,jj) = cnorm*exp(complexT(0., 0.5*pi - arg*((ii-xcen)+(jj-ycen))));
      }
   }
}

} //namespace wfp
} //namespace mx

<<<<<<< HEAD
#endif //wfp_fraunhoferPropagator_hpp
=======
#endif //__fraunhoferPropagator_hpp__
>>>>>>> db19bb6d
<|MERGE_RESOLUTION|>--- conflicted
+++ resolved
@@ -37,17 +37,12 @@
 
 namespace wfp
 {
-<<<<<<< HEAD
    
-template<typename _wavefrontT, int _cudaGPU = 0>
+template<typename _wavefrontT, int wholePixel=0, int _cudaGPU = 0>
 class fraunhoferPropagator; 
 
 
 /// Class to perform Fraunhofer propagation between pupil and focal planes using the CPU
-=======
-
-/// Class to perform Fraunhofer propagation between pupil and focal planes
->>>>>>> db19bb6d
 /** This class uses the FFT to propagate between planes, and normalizes so that flux
   * is conserved.  For propagation from pupil to focal plane, the pupil wavefront is tilted so that
   * the focal-plane image is centered at the geometric center of the array.  After propagation from
@@ -57,15 +52,9 @@
   * \tparam _wavefrontT is an Eigen::Array-like type, with std::complex values.
   * \tparam wholePixel determines how the image is centered.  If 0 it is at 0.5*(wfSz-1), otherwise it is shifted by 0.5*wholePixel in each axis.
   * \ingroup imaging
-<<<<<<< HEAD
   */ 
-template<typename _wavefrontT>
-class fraunhoferPropagator<_wavefrontT, 0> 
-=======
-  */
-template<typename _wavefrontT, int wholePixel=0>
-class fraunhoferPropagator
->>>>>>> db19bb6d
+template<typename _wavefrontT, int wholePixel>
+class fraunhoferPropagator<_wavefrontT, wholePixel, 0>
 {
 
 public:
@@ -249,8 +238,4 @@
 } //namespace wfp
 } //namespace mx
 
-<<<<<<< HEAD
 #endif //wfp_fraunhoferPropagator_hpp
-=======
-#endif //__fraunhoferPropagator_hpp__
->>>>>>> db19bb6d
