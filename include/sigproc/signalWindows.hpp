/** \file signalWindows.hpp
  * \brief Procedures to calculate window functions for signal processing
  * 
  * \author Jared R. Males (jaredmales@gmail.com)
  * 
  * \ingroup signal_windows1D_files
  *
  */

//***********************************************************************//
// Copyright 2015 - 2020 Jared R. Males (jaredmales@gmail.com)
//
// This file is part of mxlib.
//
// mxlib is free software: you can redistribute it and/or modify
// it under the terms of the GNU General Public License as published by
// the Free Software Foundation, either version 3 of the License, or
// (at your option) any later version.
//
// mxlib is distributed in the hope that it will be useful,
// but WITHOUT ANY WARRANTY; without even the implied warranty of
// MERCHANTABILITY or FITNESS FOR A PARTICULAR PURPOSE.  See the
// GNU General Public License for more details.
//
// You should have received a copy of the GNU General Public License
// along with mxlib.  If not, see <http://www.gnu.org/licenses/>.
//***********************************************************************//

#ifndef signalWindows_hpp
#define signalWindows_hpp

#include <cmath>
#include <boost/math/constants/constants.hpp>

namespace mx
{
namespace sigproc 
{
   
/// The Hann Window
/** 
  * See https://en.wikipedia.org/wiki/Window_function
  * 
  * \tparam realT a floating point type
  * 
  * \ingroup signal_processing
  */
template<typename realT>
void hann( realT *filt, ///< [out] the pre-allocated array to hold the filter
           int N        ///< [in] the size of the filter
         )
{
   constexpr realT pi = boost::math::constants::pi<realT>();
   
   for(int n=0; n<N; ++n)
   {
      filt[n] = 0.5*(1.0 - cos(2*pi*n/N));
   }
}

<<<<<<< HEAD
/// The Hann Window
/** 
  * See https://en.wikipedia.org/wiki/Window_function
  * 
  * \overload
  * 
  * \tparam realT a floating point type
  * 
  * \ingroup signal_processing
  */
template<typename realT>
void hann( std::vector<realT> & filt /**< [out] the pre-allocated array to hold the filter */)
{
   hann(filt.data(), filt.size());
}

/// The Tukey Window
/** 
=======

/// The Tukey Window
/** 
>>>>>>> 0a240444
  * The width of the window is controlled by alpha.  alpha = 0 is a square wave, alpha=1.0 is the Hann window.
  * 
  * See https://en.wikipedia.org/wiki/Window_function
  * 
  * \tparam realT a floating point type
  * 
  * \ingroup signal_windows1D
  */
template<typename realT>
void tukey( realT *filt, ///< [out] the pre-allocated array to hold the filter
            int N,       ///< [in] the size of the filter
            realT alpha  ///< [in] the width parameter
          )
{
   constexpr realT pi = boost::math::constants::pi<realT>();
   
   realT lim1 = alpha*(N-1.0)/2.0;
   realT lim2 = (N-1.0)*(1.0-0.5*alpha);
   
   for(int ii=0; ii<N; ++ii)
   {
    
      if(ii < lim1 && alpha > 0.)
      {
         filt[ii] = 0.5*(1.0 + cos(pi * ( 2.*(ii)/(alpha*(N-1)) - 1.0) ));
      }
      else if(ii > lim2 && alpha > 0.)
      {
         filt[ii] = 0.5*(1.0 + cos(pi * ( 2.*(ii)/(alpha*(N-1)) - 2./alpha + 1.0) ));
      }
      else
      {
         filt[ii] = 1.0;
      }
   }
}
 
/// The Tukey Window
/** 
  * The width of the window is controlled by alpha.  alpha = 0 is a square wave, alpha=1.0 is the Hann window.
  * 
  * See https://en.wikipedia.org/wiki/Window_function
  * 
  * \overload
  * 
  * \tparam realT a floating point type
  * 
<<<<<<< HEAD
  * \ingroup signal_processing
  */
template<typename realT>
void tukey( std::vector<realT> & filt, ///< [out] the pre-allocated array to hold the filter
=======
  * \ingroup signal_windows1D
  */
template<typename realT>
void tukey( std::vector<realT> & filt, ///< [out] the pre-allocated vector to hold the filter
>>>>>>> 0a240444
            realT alpha                ///< [in] the width parameter
          )
{
   tukey(filt.data(), filt.size(), alpha);
}

<<<<<<< HEAD

/// The generalized 3 parameter Blackman Window
=======
/// The generalized 2 parameter cosine Window
/** See https://en.wikipedia.org/wiki/Window_function
  *
  * \tparam realT a real floating point type
  * 
  * \ingroup signal_windows1D
  */ 
template<typename realT>
void genCosine( realT * filt, ///< [out] The pre-allocated vector which will store the filter
                size_t N,     ///< [in] the size of the filter vector
                realT a0,     ///< [in] parameter of the generalized cosine window
                realT a1      ///< [in] parameter of the generalized cosine window
              )
{
   constexpr realT pi = boost::math::constants::pi<realT>();

   for( size_t n=0; n<N; ++n)
   {
      filt[n] = a0 - a1*cos(2*pi*n/N);
   }
}

/// The generalized 3 parameter cosine Window
>>>>>>> 0a240444
/** See https://en.wikipedia.org/wiki/Window_function
  *
  * \tparam realT a real floating point type
  * 
<<<<<<< HEAD
  * \ingroup signal_processing
  */ 
template<typename realT>
void genBlackman( realT * filt, ///< [out] The pre-allocated vector which will store the filter
                  size_t N,     ///< [in] the size of the filter vector
                  realT a0,
                  realT a1,
                  realT a2
                )
=======
  * \ingroup signal_windows1D
  */ 
template<typename realT>
void genCosine( realT * filt, ///< [out] The pre-allocated vector which will store the filter
                size_t N,     ///< [in] the size of the filter vector
                realT a0,     ///< [in] parameter of the generalized cosine window
                realT a1,     ///< [in] parameter of the generalized cosine window
                realT a2      ///< [in] parameter of the generalized cosine window
              )
>>>>>>> 0a240444
{
   constexpr realT pi = boost::math::constants::pi<realT>();

   for( size_t n=0; n<N; ++n)
   {
      filt[n] = a0 - a1*cos(2*pi*n/N) + a2*cos(4*pi*n/N);
   }
}

<<<<<<< HEAD
/// The generalized 4 parameter Blackman Window
=======
/// The generalized 4 parameter cosine Window
>>>>>>> 0a240444
/** See https://en.wikipedia.org/wiki/Window_function
  *
  * \tparam realT a real floating point type
  * 
<<<<<<< HEAD
  * \ingroup signal_processing
  */ 
template<typename realT>
void genBlackman( realT * filt, ///< [out] The pre-allocated vector which will store the filter
                  size_t N,     ///< [in] the size of the filter vector
                  realT a0,
                  realT a1,
                  realT a2,
                  realT a3
                )
=======
  * \ingroup signal_windows1D
  */ 
template<typename realT>
void genCosine( realT * filt, ///< [out] The pre-allocated vector which will store the filter
                size_t N,     ///< [in] the size of the filter vector
                realT a0,     ///< [in] parameter of the generalized cosine window
                realT a1,     ///< [in] parameter of the generalized cosine window
                realT a2,     ///< [in] parameter of the generalized cosine window
                realT a3      ///< [in] parameter of the generalized cosine window
              )
>>>>>>> 0a240444
{
   constexpr realT pi = boost::math::constants::pi<realT>();

   for( size_t n=0; n<N; ++n)
   {
      filt[n] = a0 - a1*cos(2*pi*n/N) + a2*cos(4*pi*n/N) - a3*cos(6*pi*n/N);
   }
}

<<<<<<< HEAD
=======
/// The Hann Window
/** 
  * See https://en.wikipedia.org/wiki/Window_function
  * 
  * \tparam realT a floating point type
  * 
  * \ingroup signal_windows1D
  */
template<typename realT>
void hann( realT *filt, ///< [out] the pre-allocated array to hold the filter
           int N        ///< [in] the size of the filter
         )
{
   genCosine<realT>(filt, N, 0.5, 0.5);
}

/// The Hann Window
/** 
  * See https://en.wikipedia.org/wiki/Window_function
  * 
  * \overload
  * 
  * \tparam realT a floating point type
  * 
  * \ingroup signal_windows1D
  */
template<typename realT>
void hann( std::vector<realT> & filt /**< [out] the pre-allocated vector to hold the filter */)
{
   hann(filt.data(), filt.size());
}

/// The Hamming Window
/** 
  * See https://en.wikipedia.org/wiki/Window_function
  * 
  * \tparam realT a floating point type
  * 
  * \ingroup signal_windows1D
  */
template<typename realT>
void hamming( realT *filt, ///< [out] the pre-allocated array to hold the filter
              int N        ///< [in] the size of the filter
            )
{
   genCosine<realT>(filt, N, 25.0/46.0, 1.0-25.0/46.0);
}

/// The Hamming Window
/** 
  * See https://en.wikipedia.org/wiki/Window_function
  * 
  * \overload
  * 
  * \tparam realT a floating point type
  * 
  * \ingroup signal_windows1D
  */
template<typename realT>
void hamming( std::vector<realT> & filt /**< [out] the pre-allocated vector to hold the filter */)
{
   hamming(filt.data(), filt.size());
}

>>>>>>> 0a240444
/// The Blackman Window
/** See https://en.wikipedia.org/wiki/Window_function
  *
  * \tparam realT a real floating point type
  * 
<<<<<<< HEAD
  * \ingroup signal_processing
=======
  * \ingroup signal_windows1D
>>>>>>> 0a240444
  */ 
template<typename realT>
void blackman( realT * filt, ///< [out] The pre-allocated vector which will store the filter
               size_t N      ///< [in] the size of the filter vector
             )
{
<<<<<<< HEAD
   genBlackman<realT>(filt, N, 0.42, 0.5, 0.08);
=======
   genCosine<realT>(filt, N, 0.42, 0.5, 0.08);
>>>>>>> 0a240444
}

/// The Blackman Window
/** See https://en.wikipedia.org/wiki/Window_function
  *
  * \overload
  * 
  * \tparam realT a real floating point type
  * 
<<<<<<< HEAD
  * \ingroup signal_processing
=======
  * \ingroup signal_windows1D
>>>>>>> 0a240444
  */ 
template<typename realT>
void blackman( std::vector<realT> & filt /**< [out] The pre-allocated vector which will store the filter */)
{
   blackman(filt.data(), filt.size());
}

/// The Exact Blackman Window
/** See https://en.wikipedia.org/wiki/Window_function
  *
  * \tparam realT a real floating point type
  * 
<<<<<<< HEAD
  * \ingroup signal_processing
=======
  * \ingroup signal_windows1D
>>>>>>> 0a240444
  */ 
template<typename realT>
void exactBlackman( realT * filt, ///< [out] The pre-allocated vector which will store the filter
                    size_t N      ///< [in] the size of the filter vector
                  )
{
<<<<<<< HEAD
   genBlackman<realT>(filt, N,  0.42659, 0.49656, 0.076849);
=======
   genCosine<realT>(filt, N,  0.42659, 0.49656, 0.076849);
>>>>>>> 0a240444
}

/// The Exact Blackman Windwo
/** See https://en.wikipedia.org/wiki/Window_function
  *
  * \overload
  * 
  * \tparam realT a real floating point type
  */ 
template<typename realT>
void exactBlackman( std::vector<realT> & filt /**< [out] The pre-allocated vector which will store the filter */)
{
   exactBlackman(filt.data(), filt.size());
}

/// The Nuttal Window
/** See https://en.wikipedia.org/wiki/Window_function
  *
  * \tparam realT a real floating point type
  * 
<<<<<<< HEAD
  * \ingroup signal_processing
=======
  * \ingroup signal_windows1D
>>>>>>> 0a240444
  */ 
template<typename realT>
void nuttal( realT * filt, ///< [out] The pre-allocated vector which will store the filter
             size_t N      ///< [in] the size of the filter vector
           )
{
<<<<<<< HEAD
   genBlackman<realT>(filt, N, 0.355768, 0.487396, 0.144232, 0.012604);
=======
   genCosine<realT>(filt, N, 0.355768, 0.487396, 0.144232, 0.012604);
>>>>>>> 0a240444
}

/// The Nuttal Window
/** See https://en.wikipedia.org/wiki/Window_function
  *
  * \overload
  * 
  * \tparam realT a real floating point type
  * 
<<<<<<< HEAD
  * \ingroup signal_processing
=======
  * \ingroup signal_windows1D
>>>>>>> 0a240444
  */ 
template<typename realT>
void nuttal( std::vector<realT> & filt /**< [out] The pre-allocated vector which will store the filter */)
{
   nuttal(filt.data(), filt.size());
}

/// The Blackman-Nuttal Windwo
/** See https://en.wikipedia.org/wiki/Window_function
  *
  * \tparam realT a real floating point type
  * 
<<<<<<< HEAD
  * \ingroup signal_processing
=======
  * \ingroup signal_windows1D
>>>>>>> 0a240444
  */ 
template<typename realT>
void blackmanNuttal( realT * filt, ///< [out] The pre-allocated vector which will store the filter
                     size_t N      ///< [in] the size of the filter vector
                   )
{
<<<<<<< HEAD
   genBlackman<realT>(filt, N, 0.3635819, 0.4891775, 0.1365995, 0.0106411 );
=======
   genCosine<realT>(filt, N, 0.3635819, 0.4891775, 0.1365995, 0.0106411 );
>>>>>>> 0a240444
}

/// The Blackman-Nuttal Windwo
/** See https://en.wikipedia.org/wiki/Window_function
  *
  * \overload
  * 
  * \tparam realT a real floating point type
  * 
<<<<<<< HEAD
  * \ingroup signal_processing
=======
  * \ingroup signal_windows1D
>>>>>>> 0a240444
  */ 
template<typename realT>
void blackmanNuttal( std::vector<realT> & filt /**< [out] The pre-allocated vector which will store the filter */)
{
   blackmanNuttal(filt.data(), filt.size());
}







/** \brief Create a 2-D Tukey window
  * 
  * Function to create a 2-D Tukey window.  
  * 
  * The width of the window is controlled by alpha.  alpha = 0 is a cylinder, alpha=1.0 is the Hann window.
  * 
  * See https://en.wikipedia.org/wiki/Window_function
  *
  * \param filt is a pre-allocated array of size dim x dim
  * \param dim is the size of the array
  * \param N is the diameter of the window, nominally N=dim, but this is not required
  * \param alpha controls the window width.
  * \param xc is the desired x center of the window
  * \param yc is the desired y center of the window
  * 
  *  \ingroup signal_windows2D
  */
template<typename realT>
void tukey2d(realT *filt, int dim, realT N, realT alpha, realT xc, realT yc)
{
   
   int ii, jj;
   realT x, y, r;

   realT rad = 0.5*(N-1.0);

   realT pi = boost::math::constants::pi<realT>();
   
   for(ii=0; ii<dim; ++ii)
   {
      x = ( (realT) ii) - xc;
      for(jj=0; jj<dim; ++jj)
      {
         y = ( (realT) jj) - yc;

         r = sqrt(x*x + y*y);

         //Following mxlib convention of including half pixels
         if(r > rad + 0.5)
         {
            filt[ii*dim + jj] = 0.0;
         }
         else if(rad + r > (N-1)*(1-0.5*alpha) && alpha > 0.)
         {
            //Have to prevent going greater than N-1 due to half pixel inclusion.
            realT dr = rad+r;
            if(dr > N-1) dr = N-1;
            
            filt[ii*dim + jj] = 0.5*(1.0 + cos(pi * ( 2.*(dr)/(alpha*(N-1)) - 2./alpha + 1.0) ));
         }
         else
         {
            filt[ii*dim + jj] = 1.0;
         }
      }
   }
}

/** \brief Create a 2-D Tukey window on an annulus
  * 
  * Function to create a 2-D Tukey window on an annulus.  
  * 
  * The width of the window is controlled by alpha.  alpha = 0 is a cylinder, alpha=1.0 is the Hann window.
  * 
  * See https://en.wikipedia.org/wiki/Window_function
  *
  * \param filt is a pre-allocated array of size dim x dim.
  * \param dim is the size of the array.
  * \param N is the outer diameter of the window, nominally N=dim, but this is not required.
  * \param eps is the ratio of inner diameter to the outer diameter
  * \param alpha controls the window width.
  * \param xc is the desired x center of the window.
  * \param yc is the desired y center of the window.
  *
  * \tparam realT is a floating point type 
  * 
  *  \ingroup signal_windows2D
  */
template<typename realT>
void tukey2dAnnulus(realT *filt, int dim, realT N, realT eps, realT alpha, realT xc, realT yc)
{

   int ii, jj;
   realT x, y, r, z, Z;

   realT rad = 0.5*(N-1.0);
   
   Z = (1-eps)*rad+1.0; //floor((1.0-eps)*(rad)) + 1.0;
   
   realT pi = boost::math::constants::pi<realT>();
      
   for(ii=0; ii<dim; ++ii)
   {
      x = ( (realT) ii) - xc;
      for(jj=0; jj<dim; ++jj)
      {
         y = ( (realT) jj) - yc;

         r = sqrt(x*x + y*y);

         z = (r - eps*(rad));
         
         //Following mxlib convention of including half pixels
         if(r > rad + 0.5 || r < eps*rad)
         {
            filt[ii*dim + jj] = 0.0;
         }
         else if(z <= 0.5*alpha*(Z-1) && alpha > 0)
         {
            filt[ii*dim + jj] = 0.5*(1.0 + cos(pi*(2.*z/(alpha*(Z-1)) -1.0) ));
         }
         else if(z > (Z-1)*(1.-0.5*alpha) && alpha > 0)
         {
            z = z*((Z-0.5)/Z); //Stretch a little to help with the half pixel
            if(z > Z) z = Z-1;
            filt[ii*dim + jj] = 0.5*(1.0 + cos(pi* ( 2.*(z)/(alpha*(Z-1)) - 2./alpha + 1.0) ));
         }
         else
         {
            filt[ii*dim + jj] = 1.0;
         }
      }
   }
}


} //namespace sigproc 
} //namespace mx

#endif // signalWindows_hpp
<|MERGE_RESOLUTION|>--- conflicted
+++ resolved
@@ -36,52 +36,9 @@
 {
 namespace sigproc 
 {
-   
-/// The Hann Window
-/** 
-  * See https://en.wikipedia.org/wiki/Window_function
-  * 
-  * \tparam realT a floating point type
-  * 
-  * \ingroup signal_processing
-  */
-template<typename realT>
-void hann( realT *filt, ///< [out] the pre-allocated array to hold the filter
-           int N        ///< [in] the size of the filter
-         )
-{
-   constexpr realT pi = boost::math::constants::pi<realT>();
-   
-   for(int n=0; n<N; ++n)
-   {
-      filt[n] = 0.5*(1.0 - cos(2*pi*n/N));
-   }
-}
-
-<<<<<<< HEAD
-/// The Hann Window
-/** 
-  * See https://en.wikipedia.org/wiki/Window_function
-  * 
-  * \overload
-  * 
-  * \tparam realT a floating point type
-  * 
-  * \ingroup signal_processing
-  */
-template<typename realT>
-void hann( std::vector<realT> & filt /**< [out] the pre-allocated array to hold the filter */)
-{
-   hann(filt.data(), filt.size());
-}
 
 /// The Tukey Window
 /** 
-=======
-
-/// The Tukey Window
-/** 
->>>>>>> 0a240444
   * The width of the window is controlled by alpha.  alpha = 0 is a square wave, alpha=1.0 is the Hann window.
   * 
   * See https://en.wikipedia.org/wiki/Window_function
@@ -129,27 +86,16 @@
   * 
   * \tparam realT a floating point type
   * 
-<<<<<<< HEAD
-  * \ingroup signal_processing
-  */
-template<typename realT>
-void tukey( std::vector<realT> & filt, ///< [out] the pre-allocated array to hold the filter
-=======
   * \ingroup signal_windows1D
   */
 template<typename realT>
 void tukey( std::vector<realT> & filt, ///< [out] the pre-allocated vector to hold the filter
->>>>>>> 0a240444
             realT alpha                ///< [in] the width parameter
           )
 {
    tukey(filt.data(), filt.size(), alpha);
 }
 
-<<<<<<< HEAD
-
-/// The generalized 3 parameter Blackman Window
-=======
 /// The generalized 2 parameter cosine Window
 /** See https://en.wikipedia.org/wiki/Window_function
   *
@@ -173,22 +119,10 @@
 }
 
 /// The generalized 3 parameter cosine Window
->>>>>>> 0a240444
-/** See https://en.wikipedia.org/wiki/Window_function
-  *
-  * \tparam realT a real floating point type
-  * 
-<<<<<<< HEAD
-  * \ingroup signal_processing
-  */ 
-template<typename realT>
-void genBlackman( realT * filt, ///< [out] The pre-allocated vector which will store the filter
-                  size_t N,     ///< [in] the size of the filter vector
-                  realT a0,
-                  realT a1,
-                  realT a2
-                )
-=======
+/** See https://en.wikipedia.org/wiki/Window_function
+  *
+  * \tparam realT a real floating point type
+  * 
   * \ingroup signal_windows1D
   */ 
 template<typename realT>
@@ -198,7 +132,6 @@
                 realT a1,     ///< [in] parameter of the generalized cosine window
                 realT a2      ///< [in] parameter of the generalized cosine window
               )
->>>>>>> 0a240444
 {
    constexpr realT pi = boost::math::constants::pi<realT>();
 
@@ -208,27 +141,11 @@
    }
 }
 
-<<<<<<< HEAD
-/// The generalized 4 parameter Blackman Window
-=======
 /// The generalized 4 parameter cosine Window
->>>>>>> 0a240444
-/** See https://en.wikipedia.org/wiki/Window_function
-  *
-  * \tparam realT a real floating point type
-  * 
-<<<<<<< HEAD
-  * \ingroup signal_processing
-  */ 
-template<typename realT>
-void genBlackman( realT * filt, ///< [out] The pre-allocated vector which will store the filter
-                  size_t N,     ///< [in] the size of the filter vector
-                  realT a0,
-                  realT a1,
-                  realT a2,
-                  realT a3
-                )
-=======
+/** See https://en.wikipedia.org/wiki/Window_function
+  *
+  * \tparam realT a real floating point type
+  * 
   * \ingroup signal_windows1D
   */ 
 template<typename realT>
@@ -239,7 +156,6 @@
                 realT a2,     ///< [in] parameter of the generalized cosine window
                 realT a3      ///< [in] parameter of the generalized cosine window
               )
->>>>>>> 0a240444
 {
    constexpr realT pi = boost::math::constants::pi<realT>();
 
@@ -249,8 +165,6 @@
    }
 }
 
-<<<<<<< HEAD
-=======
 /// The Hann Window
 /** 
   * See https://en.wikipedia.org/wiki/Window_function
@@ -315,28 +229,19 @@
    hamming(filt.data(), filt.size());
 }
 
->>>>>>> 0a240444
 /// The Blackman Window
 /** See https://en.wikipedia.org/wiki/Window_function
   *
   * \tparam realT a real floating point type
   * 
-<<<<<<< HEAD
-  * \ingroup signal_processing
-=======
-  * \ingroup signal_windows1D
->>>>>>> 0a240444
+  * \ingroup signal_windows1D
   */ 
 template<typename realT>
 void blackman( realT * filt, ///< [out] The pre-allocated vector which will store the filter
                size_t N      ///< [in] the size of the filter vector
              )
 {
-<<<<<<< HEAD
-   genBlackman<realT>(filt, N, 0.42, 0.5, 0.08);
-=======
    genCosine<realT>(filt, N, 0.42, 0.5, 0.08);
->>>>>>> 0a240444
 }
 
 /// The Blackman Window
@@ -346,11 +251,7 @@
   * 
   * \tparam realT a real floating point type
   * 
-<<<<<<< HEAD
-  * \ingroup signal_processing
-=======
-  * \ingroup signal_windows1D
->>>>>>> 0a240444
+  * \ingroup signal_windows1D
   */ 
 template<typename realT>
 void blackman( std::vector<realT> & filt /**< [out] The pre-allocated vector which will store the filter */)
@@ -363,22 +264,14 @@
   *
   * \tparam realT a real floating point type
   * 
-<<<<<<< HEAD
-  * \ingroup signal_processing
-=======
-  * \ingroup signal_windows1D
->>>>>>> 0a240444
+  * \ingroup signal_windows1D
   */ 
 template<typename realT>
 void exactBlackman( realT * filt, ///< [out] The pre-allocated vector which will store the filter
                     size_t N      ///< [in] the size of the filter vector
                   )
 {
-<<<<<<< HEAD
-   genBlackman<realT>(filt, N,  0.42659, 0.49656, 0.076849);
-=======
    genCosine<realT>(filt, N,  0.42659, 0.49656, 0.076849);
->>>>>>> 0a240444
 }
 
 /// The Exact Blackman Windwo
@@ -399,22 +292,14 @@
   *
   * \tparam realT a real floating point type
   * 
-<<<<<<< HEAD
-  * \ingroup signal_processing
-=======
-  * \ingroup signal_windows1D
->>>>>>> 0a240444
+  * \ingroup signal_windows1D
   */ 
 template<typename realT>
 void nuttal( realT * filt, ///< [out] The pre-allocated vector which will store the filter
              size_t N      ///< [in] the size of the filter vector
            )
 {
-<<<<<<< HEAD
-   genBlackman<realT>(filt, N, 0.355768, 0.487396, 0.144232, 0.012604);
-=======
    genCosine<realT>(filt, N, 0.355768, 0.487396, 0.144232, 0.012604);
->>>>>>> 0a240444
 }
 
 /// The Nuttal Window
@@ -424,11 +309,7 @@
   * 
   * \tparam realT a real floating point type
   * 
-<<<<<<< HEAD
-  * \ingroup signal_processing
-=======
-  * \ingroup signal_windows1D
->>>>>>> 0a240444
+  * \ingroup signal_windows1D
   */ 
 template<typename realT>
 void nuttal( std::vector<realT> & filt /**< [out] The pre-allocated vector which will store the filter */)
@@ -441,22 +322,14 @@
   *
   * \tparam realT a real floating point type
   * 
-<<<<<<< HEAD
-  * \ingroup signal_processing
-=======
-  * \ingroup signal_windows1D
->>>>>>> 0a240444
+  * \ingroup signal_windows1D
   */ 
 template<typename realT>
 void blackmanNuttal( realT * filt, ///< [out] The pre-allocated vector which will store the filter
                      size_t N      ///< [in] the size of the filter vector
                    )
 {
-<<<<<<< HEAD
-   genBlackman<realT>(filt, N, 0.3635819, 0.4891775, 0.1365995, 0.0106411 );
-=======
    genCosine<realT>(filt, N, 0.3635819, 0.4891775, 0.1365995, 0.0106411 );
->>>>>>> 0a240444
 }
 
 /// The Blackman-Nuttal Windwo
@@ -466,23 +339,13 @@
   * 
   * \tparam realT a real floating point type
   * 
-<<<<<<< HEAD
-  * \ingroup signal_processing
-=======
-  * \ingroup signal_windows1D
->>>>>>> 0a240444
+  * \ingroup signal_windows1D
   */ 
 template<typename realT>
 void blackmanNuttal( std::vector<realT> & filt /**< [out] The pre-allocated vector which will store the filter */)
 {
    blackmanNuttal(filt.data(), filt.size());
 }
-
-
-
-
-
-
 
 /** \brief Create a 2-D Tukey window
   * 
