/** \file speckleAmpPSD.hpp
  * \author Jared R. Males (jaredmales@gmail.com)
  * \brief Calculates the PSD of speckle intensity given a modified Fourier mode amplitude PSD.
  * \ingroup mxAO_files
  *
  */

#ifndef speckleAmpPSD_hpp
#define speckleAmpPSD_hpp

#include <vector>

#include <Eigen/Dense>

#include "../../math/randomT.hpp"
#include "../../math/vectorUtils.hpp"

#include "../../sigproc/signalWindows.hpp"
#include "../../sigproc/psdUtils.hpp"
#include "../../sigproc/psdFilter.hpp"
#include "../../sigproc/psdVarMean.hpp"
#include "../../sigproc/averagePeriodogram.hpp"

#include "jincFuncs.hpp"

namespace mx
{
namespace AO
{
namespace analysis
{



<<<<<<< HEAD
/// Calculate the variance of the mean vs bin size in a speckle time-series
/**
  * Does so by generating a time-series from the PSD using Fourier-domain convolution, then
  * calculates the binned-variances in the generated time-series.
  *
  */
template<typename realT>
int speckleAmpVarMean( std::vector<realT> & vars,                    ///< [out] The binned variances of the time series generated.
                       std::vector<realT> & bins,                    ///< [in] The bin sizes to use to calculate the variances.
                       std::vector<realT> & freq,                    ///< [in] The Frequency grid of the input PSD
                       std::vector<realT> & fmPSD,                   ///< [in] The open-loop Fourier mode PSD.
                       std::vector<std::complex<realT>> & fmXferFxn, ///< [in] The complex error transfer function, as a function of freq
                       std::vector<realT> & nPSD,                    ///< [in] The open-loop noise PSD
                       std::vector<std::complex<realT>> & nXferFxn,  ///< [in] The noise transfer function, as a function of freq
                       int m,
                       int n,
                       int N                       ///< [in] The number of trials to use in calculating the amplitude time-series.
                     )
{
   std::vector<realT> vpsd2, npsd2;
   std::vector<std::complex<realT>> xfer2, nxfer2;

   bool hasZero = false;
   if(freq[0] == 0) hasZero = true;

   //First augment to two-sided DFT form
   sigproc::augment1SidedPSD( vpsd2, fmPSD, !hasZero, 0.5); //<<<<<<<<****** This needs to be the open loop PSD.

   //**< Fill in the delta phase from the peaks
   //And augment the h+ to h- phase shift to two sided form
   std::vector<realT> fmDeltaPhase(fmPSD.size(),0);

/*   realT f0 = freq[0];
   realT df = freq[1] - freq[0];
   
   for(size_t n=0; n<pkFreqs.size(); ++n)
   {
      int i0 = (pkFreqs[n]-.1*pkFreqs[n]-f0)/df;
      int i1 = i0 + (2*0.1*pkFreqs[n])/df;
      
      //if(i0 < 0) i0 = 0;
      i0 = 0;
      if(i1 > fmDeltaPhase.size()-1) i1 = fmDeltaPhase.size()-1;
      for(int i=i0; i<= i1; ++i) fmDeltaPhase[i] = half_pi<realT>();
   }*/
//    uniDistT<realT> uniRand;
//    uniRand.seed();
//    
//    realT uMin = uniRand.distribution.min();
//    realT uRange = uniRand.distribution.max() - uMin;
//    
//    for(int i=0;i<fmDeltaPhase.size(); ++i)
//    {
//       realT P = (uniRand - uMin)/(uRange);
//       
//       int fph = 0;
//       realT sumP = 0;
//       while( sumP < P )
//       {
//          sumP += phProb(i, fph);
//          if(sumP > P) break;
//          ++fph;
//          if(fph > phProb.cols()-1) break;
//       }
//       
//       fmDeltaPhase[i] = fph*0.05 - 3.15 - 0.025;
//       if(i<1000)
//       std::cerr << i << " " << P << " " << fph << " " << fmDeltaPhase[i] << '\n';
//    }
//    std::cerr << '\n';
//    
/*   std::vector<realT> dphase2;
   
   sigproc::augment1SidedPSD( dphase2, fmDeltaPhase, !hasZero, 1.0);
*/
   //*>
   
   
   //And augment the xfer fxn to two sided form
   sigproc::augment1SidedPSD( xfer2, fmXferFxn, !hasZero, 1.0);
   
   //Now augment the noise PSD to two-sided DFT form
   sigproc::augment1SidedPSD( npsd2, nPSD, !hasZero, 0.5);
   
   //And augment the noise xfer fx
   sigproc::augment1SidedPSD( nxfer2, nXferFxn, !hasZero, 1.0);

   Eigen::Array<realT, -1,-1> psd2( vpsd2.size(), 1);
   for(size_t i=0; i< vpsd2.size(); ++i) psd2(i,0) = vpsd2[i];

   int Nwd = 0.5*psd2.rows();
   int NwdStart = 0.5*psd2.rows() - 0.5*Nwd;

   int Nsamp = 0.5*psd2.rows();
   int NsampStart = 0.5*Nwd - 0.5*Nsamp;

   std::vector<std::vector<realT>> means;

   realT Jp, Jm;
            
   jincFuncs( Jp, Jm, m, n, m, n);
            
   //std::cerr << "jfuncs: " << Jp << " " << Jm << "\n";
   
   #pragma omp parallel
   {
      mx::sigproc::psdFilter<realT> filt;
      filt.psd(psd2); 

      fftT<realT, std::complex<realT>, 1, 0> fft(vpsd2.size());
      fftT<std::complex<realT>, realT, 1, 0> fftB(vpsd2.size(), MXFFT_BACKWARD);
      
      std::vector<std::complex<realT>> tform1(vpsd2.size());
      std::vector<std::complex<realT>> tform2(vpsd2.size());
   
      //std::vector<realT> fmDeltaPhase(fmPSD.size());
      //std::vector<realT> dphase2;
      
      mx::normDistT<realT> normVar;
      normVar.seed();

      //The two modal amplitude series
      Eigen::Array<realT, -1, -1> n( psd2.rows(), 1), nm(psd2.rows(),1);

      //The speckle amplitude
      std::vector<realT> vnl( Nwd );
      std::vector<realT> vn( Nsamp );

      uniDistT<realT> uniRand;
      
      #pragma omp critical
      uniRand.seed();
   
      realT uMin = uniRand.distribution.min();
      realT uRange = uniRand.distribution.max() - uMin;
   
     
   
      #pragma omp for
      for(int k=0; k < N; ++k)
      {
//           for(int i=0;i<fmDeltaPhase.size(); ++i)
//           {
//              realT P = (uniRand - uMin)/(uRange);
//              
//              int fph = 0;
//              realT sumP = 0;
//              while( sumP < P )
//              {
//                 sumP += phProb(i, fph);
//                 if(sumP > P) break;
//                 ++fph;
//                 if(fph > phProb.cols()-1) break;
//              }
//              
//              fmDeltaPhase[i] = half_pi<realT>();//fph*0.05 - 3.15 - 0.025;
//              
//              //if(i<1000)
//              //std::cerr << i << " " << P << " " << fph << " " << fmDeltaPhase[i] << '\n';
//           }
//    
//          //std::cerr << "\n";
//          
//          sigproc::augment1SidedPSD( dphase2, fmDeltaPhase, !hasZero, 1.0);

   
         //Generate the two time-series
         //Note don't use the 2-for-1 option of psdFilter, it will produce correlated noise series.
         for(int i=0; i< psd2.rows(); ++i) 
         {
            n(i,0) = normVar;
            //nm(i,0) = normVar;
         }
         
         filt.filter(n);//, &nm);
         //filt.filter(nm);
         
         fft(tform1.data(), n.data());
         //fft(tform2.data(), nm.data());
         
         //<<<<<<<<****** Apply the phase shift to the second one.
         for(size_t m=0;m<tform1.size();++m)
         {
            // Apply the phase shift to form the 2nd time series

            //if(dphase2[m] != 0)
            //{
           /*  realT ang1 = std::arg(tform1[m]);
             realT ang2 = std::arg(tform2[m]);
             realT dang = ang2-ang1;
           */ 
             /*
            if(dphase2[m] != 0)
            {
            //tform2[m] = tform1[m]*exp( std::complex<realT>(0, half_pi<realT>() ));//+ 0.02*std::complex<realT>(nm(n,0), nm(n,0));
            
               tform2[m] = tform1[m]*exp( std::complex<realT>(0, -dphase2[m] ));//+ 0.02*std::complex<realT>(nm(n,0), nm(n,0));
            }
            else
            {
               tform2[m] = tform2[m]*exp( std::complex<realT>(0, -1*(dang-half_pi<realT>()) ));
            }*/
             
            tform2[m] = tform1[m]*exp( std::complex<realT>(0, half_pi<realT>() ));
            
            //Xpply the augmented ETF to two time-series
            tform1[m] *= xfer2[m]/std::complex<realT>(tform1.size(),0) ;
            tform2[m] *= xfer2[m]/std::complex<realT>(tform1.size(),0) ;
         }

         //<<<<<<<<****** Transform back to the time domain.
         fftB(n.data(), tform1.data());
         fftB(nm.data(), tform2.data());
         
         //Calculate the speckle amplitude
         for(int i= 0; i< Nwd; ++i)
         {
            vnl[i] = (pow(n(i+NwdStart,0),2)   + pow(nm(i+NwdStart,0),2))*(Jp*Jp + Jm*Jm) + 8*n(i+NwdStart,0)*nm(i+NwdStart,0)*Jp*Jm;
         }

         //Get the middle sample
         for(int i=0; i<Nsamp; ++i) vn[i] = vnl[i+NsampStart];
         
         realT mn = vectorMean(vn);
         for(int i=0; i<Nsamp; ++i) vn[i] += (0.075*mn*normVar);
                  
         //std::cerr << math::vectorVariance(vn) << "\n";
         //Accumulate
         #pragma omp critical
         {
            math::vectorBinMeans( means, bins, vn);
         }
      }
   }//pragma omp parallel
=======
>>>>>>> 38934656



/// Calculate the PSD of the speckle intensity given the PSD of Fourier mode amplitude
/**
  * Does so by generating a time-series from the PSD using Fourier-domain convolution, and calculating
  * the average periodogram.
  *
  * A Hann window is used.
  *
  * Statistics are not currently normalized.  You need to normalize to match expected contrast if desired.
  *
  * Will also calculate the binned-variances in the generated time-series, if the arguments vars and bins are not null pointers.
  *
  * \todo Figure out what's going on with psdFilter normalization!
  * \todo probably need to not do overlapped averaging in periodogram.  Could drop mean-sub then.
  */
template<typename realT>
int speckleAmpPSD( std::vector<realT> & spFreq,                        ///< [out] The frequency grid of the output PSD
                   std::vector<realT> & spPSD,                         ///< [out] The speckle amplitude PSD corresponding to the freq coordinates.  Will be resized.
                   const std::vector<realT> & freq,                    ///< [in] The Frequency grid of the input PSD
                   const std::vector<realT> & fmPSD,                   ///< [in] The Fourier mode PSD.
                   const std::vector<std::complex<realT>> & fmXferFxn, ///< [in] The complex error transfer function, as a function of freq
                   const std::vector<realT> & nPSD,                    ///< [in] The open-loop noise PSD
                   const std::vector<std::complex<realT>> & nXferFxn,  ///< [in] The noise transfer function, as a function of freq
                   int N,                                              ///< [in] The number of trials to use in calculating the amplitude PSD.
                   std::vector<realT> * vars = nullptr,                ///< [out] [optional] The binned variances of the time series generated.
                   std::vector<realT> * bins = nullptr,                ///< [in]  [optional] The bin sizes to use in calculating vars.
                   bool noPSD = false                                  ///< [in] [optional] if true then the PSD is not actually calculated, only the binned variances
                 )
{

   std::vector<realT> psd2, npsd2;
   std::vector<std::complex<realT>> xfer2, nxfer2;

   bool hasZero = false;
   if(freq[0] == 0) hasZero = true;

   //First augment to two-sided DFT form
   mx::sigproc::augment1SidedPSD( psd2, fmPSD, !hasZero, 0.5);
   mx::sigproc::augment1SidedPSD( npsd2, nPSD, !hasZero, 0.5);

   
   //And augment the xfer fxns to two sided form
   sigproc::augment1SidedPSD( xfer2, fmXferFxn, !hasZero, 1.0);
   sigproc::augment1SidedPSD( nxfer2, nXferFxn, !hasZero, 1.0);
   
   //The time sampling
   realT dt = 1./(2*freq.back());

   //Indices for getting the middle half
   int Nwd = 1.0*psd2.size();
   int NwdStart = 0.5*psd2.size() - 0.5*Nwd;
   
   int Nsamp = 1.0*psd2.size();
   int NsampStart = 0.5*Nwd - 0.5*Nsamp;
      
   sigproc::averagePeriodogram<realT> globalAvgPgram(Nsamp*0.1, dt);
   spPSD.resize(globalAvgPgram.size());
   for(size_t n=0; n<spPSD.size(); ++n) spPSD[n] = 0; 

   std::vector<std::vector<realT>> means;
   if( bins != nullptr && vars != nullptr) means.resize(bins->size());

   //Calculate the Fourier Mode variance for normalization
   realT fmVar = sigproc::psdVar( freq, fmPSD);
   //and the noise variance
   realT nVar = sigproc::psdVar( freq, nPSD);
   
   #pragma omp parallel
   {
      //Filters for imposing the PSDs
      mx::sigproc::psdFilter<realT,1> filt;
      filt.psd(psd2,freq[1]-freq[0]);

      mx::sigproc::psdFilter<realT,1> nfilt;
      nfilt.psd(npsd2,freq[1]-freq[0]);
      
      //FFTs for going to Fourier domain and back to time domain.
      fftT<realT, std::complex<realT>, 1, 0> fft(psd2.size());
      fftT<std::complex<realT>, realT, 1, 0> fftB(psd2.size(), MXFFT_BACKWARD);

      //Fourier transform working memmory
      std::vector<std::complex<realT>> tform1(psd2.size());
      std::vector<std::complex<realT>> tform2(psd2.size());

      std::vector<std::complex<realT>> Ntform1(psd2.size());
      std::vector<std::complex<realT>> Ntform2(psd2.size());

      //Normally distributed random numbers
      math::normDistT<realT> normVar;
      normVar.seed();

      //The two modal amplitude series
      std::vector<realT> fm_n(psd2.size());
      std::vector<realT> fm_nm(psd2.size());

      //The two noise amplitude series
      std::vector<realT> N_n(psd2.size());
      std::vector<realT> N_nm(psd2.size());
      
      //The speckle amplitude
      std::vector<realT> vnl( Nwd );
      std::vector<realT> vn( Nsamp );

      //Periodogram averager
      sigproc::averagePeriodogram<realT> avgPgram(Nsamp*0.1, dt);//, 0, 1);
      avgPgram.win(sigproc::window::hann);
      
      //The temporary periodogram
      std::vector<realT> tpgram(avgPgram.size());//spPSD.size());

      #pragma omp for
      for(int k=0; k < N; ++k)
      {
         //Generate the time-series
         for(int i=0; i< psd2.size(); ++i) 
         {
            fm_n[i] = normVar;
            N_n[i] = normVar;
            N_nm[i] = normVar;
         }
         
         //Filter and normalize the fourier mode time series
         filt(fm_n);
         vectorMeanSub(fm_n);
         realT actvar = vectorVariance(fm_n);
         realT norm = sqrt(fmVar/actvar);
         for(size_t q=0; q<fm_n.size(); ++q) fm_n[q] *= norm;
         
         //And move it to the Fourier domain
         fft(tform1.data(), fm_n.data());
         

         //Filter and normalize the measurement mode time series
         nfilt.filter(N_n);
         nfilt.filter(N_nm);

         realT Nactvar = 0.5*(vectorVariance(N_n) + vectorVariance(N_nm));
         norm = sqrt(nVar/Nactvar);
         for(size_t q=0; q<fm_n.size(); ++q) N_n[q] *= norm;
         for(size_t q=0; q<fm_n.size(); ++q) N_nm[q] *= norm;

         //And move them to the Fourier domain
         fft(Ntform1.data(), N_n.data());
         fft(Ntform2.data(), N_nm.data());
         
         std::complex<realT> scale = std::complex<realT>((tform1.size()),0) ;

         //Apply the modal phase shift, and apply the measurement noise.
         for(size_t m=0;m<tform1.size();++m)
         {
            // Apply the phase shift to form the 2nd time series
            tform2[m] = tform1[m]*exp( std::complex<realT>(0, half_pi<realT>() ));
            
            //Apply the augmented ETF to two time-series
            tform1[m] *= xfer2[m]/scale;
            tform2[m] *= xfer2[m]/scale;
            
            //Ntform2[m] = Ntform1[m]*exp( std::complex<realT>(0, half_pi<realT>() ));
            
            Ntform1[m] *= nxfer2[m]/scale; 
            Ntform2[m] *= nxfer2[m]/scale;
         }

         //<<<<<<<<****** Transform back to the time domain.
         fftB(fm_n.data(), tform1.data());
         fftB(fm_nm.data(), tform2.data());
         fftB(N_n.data(), Ntform1.data());
         fftB(N_nm.data(), Ntform2.data());
         
         //Calculate the speckle amplitude and mean-subtract
         realT mn = 0;
         for(int i= 0; i< Nwd; ++i)
         {
            realT h1 = fm_n[i+NwdStart]+N_n[i+NwdStart];
            realT h2 = fm_nm[i+NwdStart]+N_nm[i+NwdStart];
            
            vnl[i] = (pow(h1,2) + pow(h2,2));
            mn += vnl[i];
         }
         mn /= vnl.size();
         
         //Extract middle sample and mean subtract
         for(int i=0; i<Nsamp; ++i) vn[i] = vnl[i+NsampStart] - mn;
         
         //Calculate PSD of the speckle amplitude
         if(!noPSD) avgPgram(tpgram, vn);
         
         //Accumulate
         #pragma omp critical
         {
            if( bins != nullptr && vars != nullptr) math::vectorBinMeans( means, *bins, vn);
            for(size_t i=0; i< spPSD.size(); ++i) spPSD[i] += tpgram[i];
         }
      }
   }//pragma omp parallel


   if(!noPSD)
   {
      //-- Calculate frequency grid (which is maybe not identical to input freq)
      realT df = (1.0)/(2.0*spPSD.size()*dt);
      spFreq.resize(spPSD.size());
      for(size_t i =0; i< spFreq.size(); ++i) 
      {
         spFreq[i] = globalAvgPgram[i];
         spPSD[i] /= N;
      }
      //realT spVar = sigproc::psdVar1sided(df, spPSD.data(), spPSD.size());
      //for(size_t i=0; i< spPSD.size(); ++i) spPSD[i] *= (fmVar*fmVar/spVar);
   }
   
   
   //Calculate binned variances.
   if( bins != nullptr && vars != nullptr)
   {
      vars->resize(bins->size());
      for(size_t i=0; i< bins->size(); ++i)
      {
         (*vars)[i] = mx::math::vectorVariance(means[i]) ;
      }
   }

   return 0;
}


/// Calculate the variance of the mean vs bin size in a speckle time-series
/**
  * Does so by generating a time-series from the PSD using Fourier-domain convolution, then
  * calculates the binned-variances in the generated time-series.
  * 
  * This is just a wrapper for speckleAmpPSD, with no actual PSD calculation.
  *
  */
template<typename realT>
int speckleAmpVarMean( std::vector<realT> & vars,                    ///< [out] The binned variances of the time series generated.
                       std::vector<realT> & bins,                    ///< [in] The bin sizes to use to calculate the variances.
                       std::vector<realT> & freq,                    ///< [in] The Frequency grid of the input PSD
                       std::vector<realT> & fmPSD,                   ///< [in] The open-loop Fourier mode PSD.
                       std::vector<std::complex<realT>> & fmXferFxn, ///< [in] The complex error transfer function, as a function of freq
                       std::vector<realT> & nPSD,                    ///< [in] The open-loop noise PSD
                       std::vector<std::complex<realT>> & nXferFxn,  ///< [in] The noise transfer function, as a function of freq
                       int N                                         ///< [in] The number of trials to use in calculating the amplitude time-series.
                     )
{
   std::vector<realT> spFreq, spPSD;
   
   return speckleAmpPSD( spFreq, spPSD,freq, fmPSD, fmXferFxn, nPSD, nXferFxn, N, &vars, &bins, true);
}

} //namespace analysis
} //namespace AO
} //namespace mx

#endif //speckleAmpPSD_hpp<|MERGE_RESOLUTION|>--- conflicted
+++ resolved
@@ -32,243 +32,6 @@
 
 
 
-<<<<<<< HEAD
-/// Calculate the variance of the mean vs bin size in a speckle time-series
-/**
-  * Does so by generating a time-series from the PSD using Fourier-domain convolution, then
-  * calculates the binned-variances in the generated time-series.
-  *
-  */
-template<typename realT>
-int speckleAmpVarMean( std::vector<realT> & vars,                    ///< [out] The binned variances of the time series generated.
-                       std::vector<realT> & bins,                    ///< [in] The bin sizes to use to calculate the variances.
-                       std::vector<realT> & freq,                    ///< [in] The Frequency grid of the input PSD
-                       std::vector<realT> & fmPSD,                   ///< [in] The open-loop Fourier mode PSD.
-                       std::vector<std::complex<realT>> & fmXferFxn, ///< [in] The complex error transfer function, as a function of freq
-                       std::vector<realT> & nPSD,                    ///< [in] The open-loop noise PSD
-                       std::vector<std::complex<realT>> & nXferFxn,  ///< [in] The noise transfer function, as a function of freq
-                       int m,
-                       int n,
-                       int N                       ///< [in] The number of trials to use in calculating the amplitude time-series.
-                     )
-{
-   std::vector<realT> vpsd2, npsd2;
-   std::vector<std::complex<realT>> xfer2, nxfer2;
-
-   bool hasZero = false;
-   if(freq[0] == 0) hasZero = true;
-
-   //First augment to two-sided DFT form
-   sigproc::augment1SidedPSD( vpsd2, fmPSD, !hasZero, 0.5); //<<<<<<<<****** This needs to be the open loop PSD.
-
-   //**< Fill in the delta phase from the peaks
-   //And augment the h+ to h- phase shift to two sided form
-   std::vector<realT> fmDeltaPhase(fmPSD.size(),0);
-
-/*   realT f0 = freq[0];
-   realT df = freq[1] - freq[0];
-   
-   for(size_t n=0; n<pkFreqs.size(); ++n)
-   {
-      int i0 = (pkFreqs[n]-.1*pkFreqs[n]-f0)/df;
-      int i1 = i0 + (2*0.1*pkFreqs[n])/df;
-      
-      //if(i0 < 0) i0 = 0;
-      i0 = 0;
-      if(i1 > fmDeltaPhase.size()-1) i1 = fmDeltaPhase.size()-1;
-      for(int i=i0; i<= i1; ++i) fmDeltaPhase[i] = half_pi<realT>();
-   }*/
-//    uniDistT<realT> uniRand;
-//    uniRand.seed();
-//    
-//    realT uMin = uniRand.distribution.min();
-//    realT uRange = uniRand.distribution.max() - uMin;
-//    
-//    for(int i=0;i<fmDeltaPhase.size(); ++i)
-//    {
-//       realT P = (uniRand - uMin)/(uRange);
-//       
-//       int fph = 0;
-//       realT sumP = 0;
-//       while( sumP < P )
-//       {
-//          sumP += phProb(i, fph);
-//          if(sumP > P) break;
-//          ++fph;
-//          if(fph > phProb.cols()-1) break;
-//       }
-//       
-//       fmDeltaPhase[i] = fph*0.05 - 3.15 - 0.025;
-//       if(i<1000)
-//       std::cerr << i << " " << P << " " << fph << " " << fmDeltaPhase[i] << '\n';
-//    }
-//    std::cerr << '\n';
-//    
-/*   std::vector<realT> dphase2;
-   
-   sigproc::augment1SidedPSD( dphase2, fmDeltaPhase, !hasZero, 1.0);
-*/
-   //*>
-   
-   
-   //And augment the xfer fxn to two sided form
-   sigproc::augment1SidedPSD( xfer2, fmXferFxn, !hasZero, 1.0);
-   
-   //Now augment the noise PSD to two-sided DFT form
-   sigproc::augment1SidedPSD( npsd2, nPSD, !hasZero, 0.5);
-   
-   //And augment the noise xfer fx
-   sigproc::augment1SidedPSD( nxfer2, nXferFxn, !hasZero, 1.0);
-
-   Eigen::Array<realT, -1,-1> psd2( vpsd2.size(), 1);
-   for(size_t i=0; i< vpsd2.size(); ++i) psd2(i,0) = vpsd2[i];
-
-   int Nwd = 0.5*psd2.rows();
-   int NwdStart = 0.5*psd2.rows() - 0.5*Nwd;
-
-   int Nsamp = 0.5*psd2.rows();
-   int NsampStart = 0.5*Nwd - 0.5*Nsamp;
-
-   std::vector<std::vector<realT>> means;
-
-   realT Jp, Jm;
-            
-   jincFuncs( Jp, Jm, m, n, m, n);
-            
-   //std::cerr << "jfuncs: " << Jp << " " << Jm << "\n";
-   
-   #pragma omp parallel
-   {
-      mx::sigproc::psdFilter<realT> filt;
-      filt.psd(psd2); 
-
-      fftT<realT, std::complex<realT>, 1, 0> fft(vpsd2.size());
-      fftT<std::complex<realT>, realT, 1, 0> fftB(vpsd2.size(), MXFFT_BACKWARD);
-      
-      std::vector<std::complex<realT>> tform1(vpsd2.size());
-      std::vector<std::complex<realT>> tform2(vpsd2.size());
-   
-      //std::vector<realT> fmDeltaPhase(fmPSD.size());
-      //std::vector<realT> dphase2;
-      
-      mx::normDistT<realT> normVar;
-      normVar.seed();
-
-      //The two modal amplitude series
-      Eigen::Array<realT, -1, -1> n( psd2.rows(), 1), nm(psd2.rows(),1);
-
-      //The speckle amplitude
-      std::vector<realT> vnl( Nwd );
-      std::vector<realT> vn( Nsamp );
-
-      uniDistT<realT> uniRand;
-      
-      #pragma omp critical
-      uniRand.seed();
-   
-      realT uMin = uniRand.distribution.min();
-      realT uRange = uniRand.distribution.max() - uMin;
-   
-     
-   
-      #pragma omp for
-      for(int k=0; k < N; ++k)
-      {
-//           for(int i=0;i<fmDeltaPhase.size(); ++i)
-//           {
-//              realT P = (uniRand - uMin)/(uRange);
-//              
-//              int fph = 0;
-//              realT sumP = 0;
-//              while( sumP < P )
-//              {
-//                 sumP += phProb(i, fph);
-//                 if(sumP > P) break;
-//                 ++fph;
-//                 if(fph > phProb.cols()-1) break;
-//              }
-//              
-//              fmDeltaPhase[i] = half_pi<realT>();//fph*0.05 - 3.15 - 0.025;
-//              
-//              //if(i<1000)
-//              //std::cerr << i << " " << P << " " << fph << " " << fmDeltaPhase[i] << '\n';
-//           }
-//    
-//          //std::cerr << "\n";
-//          
-//          sigproc::augment1SidedPSD( dphase2, fmDeltaPhase, !hasZero, 1.0);
-
-   
-         //Generate the two time-series
-         //Note don't use the 2-for-1 option of psdFilter, it will produce correlated noise series.
-         for(int i=0; i< psd2.rows(); ++i) 
-         {
-            n(i,0) = normVar;
-            //nm(i,0) = normVar;
-         }
-         
-         filt.filter(n);//, &nm);
-         //filt.filter(nm);
-         
-         fft(tform1.data(), n.data());
-         //fft(tform2.data(), nm.data());
-         
-         //<<<<<<<<****** Apply the phase shift to the second one.
-         for(size_t m=0;m<tform1.size();++m)
-         {
-            // Apply the phase shift to form the 2nd time series
-
-            //if(dphase2[m] != 0)
-            //{
-           /*  realT ang1 = std::arg(tform1[m]);
-             realT ang2 = std::arg(tform2[m]);
-             realT dang = ang2-ang1;
-           */ 
-             /*
-            if(dphase2[m] != 0)
-            {
-            //tform2[m] = tform1[m]*exp( std::complex<realT>(0, half_pi<realT>() ));//+ 0.02*std::complex<realT>(nm(n,0), nm(n,0));
-            
-               tform2[m] = tform1[m]*exp( std::complex<realT>(0, -dphase2[m] ));//+ 0.02*std::complex<realT>(nm(n,0), nm(n,0));
-            }
-            else
-            {
-               tform2[m] = tform2[m]*exp( std::complex<realT>(0, -1*(dang-half_pi<realT>()) ));
-            }*/
-             
-            tform2[m] = tform1[m]*exp( std::complex<realT>(0, half_pi<realT>() ));
-            
-            //Xpply the augmented ETF to two time-series
-            tform1[m] *= xfer2[m]/std::complex<realT>(tform1.size(),0) ;
-            tform2[m] *= xfer2[m]/std::complex<realT>(tform1.size(),0) ;
-         }
-
-         //<<<<<<<<****** Transform back to the time domain.
-         fftB(n.data(), tform1.data());
-         fftB(nm.data(), tform2.data());
-         
-         //Calculate the speckle amplitude
-         for(int i= 0; i< Nwd; ++i)
-         {
-            vnl[i] = (pow(n(i+NwdStart,0),2)   + pow(nm(i+NwdStart,0),2))*(Jp*Jp + Jm*Jm) + 8*n(i+NwdStart,0)*nm(i+NwdStart,0)*Jp*Jm;
-         }
-
-         //Get the middle sample
-         for(int i=0; i<Nsamp; ++i) vn[i] = vnl[i+NsampStart];
-         
-         realT mn = vectorMean(vn);
-         for(int i=0; i<Nsamp; ++i) vn[i] += (0.075*mn*normVar);
-                  
-         //std::cerr << math::vectorVariance(vn) << "\n";
-         //Accumulate
-         #pragma omp critical
-         {
-            math::vectorBinMeans( means, bins, vn);
-         }
-      }
-   }//pragma omp parallel
-=======
->>>>>>> 38934656
 
 
 
