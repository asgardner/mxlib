--- conflicted
+++ resolved
@@ -859,15 +859,12 @@
          tfreq.erase(tfreq.begin() + imax, tfreq.end());
          //**>
          
-<<<<<<< HEAD
-=======
          #pragma omp master
          {
             std::cerr << "min freq: " << tfreq[0] << "\n";
             std::cerr << "max freq: " << tfreq.back() << "\n";
          }
          
->>>>>>> 679ef67e
          std::vector<realT> tPSDn; //The open-loop WFS noise PSD         
          tPSDn.resize(tfreq.size()); 
 
@@ -1016,30 +1013,18 @@
             //**< Calulcate Speckle Lifetimes
             if(lifetimeTrials > 0)
             {
-<<<<<<< HEAD
                /*
-=======
->>>>>>> 679ef67e
                for(size_t i=0; i< m_aosys->atm.n_layers(); ++i)
                {
                   realT fwind = (m/m_aosys->D())*m_aosys->atm.layer_v_wind(i)*cos(m_aosys->atm.layer_dir(i)) + (n/m_aosys->D())*m_aosys->atm.layer_v_wind(i)*sin(m_aosys->atm.layer_dir(i));
       
                   pkFreqs[i] = fabs(fwind);
-<<<<<<< HEAD
                }*/
-               
                
                
                std::vector<realT> bins = {1,4};
                for(size_t i=1; i< bins.size(); ++i) bins[i] = bins[i] * (2.*tfreq.back()); //convert from seconds to number of measurements
-               std::vector<realT> vars();
-=======
-               }
-               
-               std::vector<realT> bins = {1,4};
-               for(size_t i=1; i< bins.size(); ++i) bins[i] = bins[i] * (2.*tfreq.back()); //convert from seconds to number of measurements
                std::vector<realT> vars;
->>>>>>> 679ef67e
                
                if(gopt > 0)
                {
@@ -1058,11 +1043,7 @@
                   }
                }
                
-<<<<<<< HEAD
                speckleAmpVarMean( vars, bins, tfreq, tPSDp, pkFreqs, ETFxn, tPSDn, NTFxn, m, n, lifetimeTrials);
-=======
-               speckleAmpVarMean<realT>( vars, bins, tfreq, tPSDp, pkFreqs, ETFxn, tPSDn, NTFxn, m, n, lifetimeTrials);
->>>>>>> 679ef67e
                
                realT tau = bins[1]/(2.*tfreq.back())*vars[1]/vars[0];
                   
@@ -1089,11 +1070,7 @@
                      }
                   }   
                
-<<<<<<< HEAD
                   speckleAmpVarMean( vars, bins, tfreq, tPSDp, pkFreqs, ETFxn, tPSDn, NTFxn, m, n, lifetimeTrials);
-=======
-                  speckleAmpVarMean<realT>( vars, bins, tfreq, tPSDp, pkFreqs, ETFxn, tPSDn, NTFxn, m, n, lifetimeTrials);
->>>>>>> 679ef67e
                      
                   realT tau = bins[1]/(2.*tfreq.back())*vars[1]/vars[0];
                   
