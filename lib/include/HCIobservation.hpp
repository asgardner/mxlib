/** \file HCIobservation.hpp
  * \author Jared R. Males
  * \brief Defines the basic high contrast imaging data type.
  * \ingroup hc_imaging
  *
  */

#ifndef __HCIobservation_hpp__
#define __HCIobservation_hpp__ 

#include <vector>
#include <string>
#include <fstream>

#include "templateBLAS.hpp"
#include "fileUtils.hpp"
#include "eigenImage.hpp"
#include "eigenCube.hpp"
#include "imageTransforms.hpp"
#include "fitsFile.hpp"
#include "timeUtils.hpp"
#include "pout.hpp"
#include "imageMasks.hpp"

namespace mx
{
   
/** \addtogroup hc_imaging
  * @{
  */

/// The basic high contrast imaging data type
/** 
  */
template<typename _floatT>
struct HCIobservation
{

   typedef _floatT floatT;
   
   std::string dir;
   std::string prefix;
   std::string ext;
   
   ///Set the image size.  Images are cut down to this size after reading.
   /** Set to <= 0 to use images uncut.
     */
   int imSize;
   
   ///Controls whether the mask is applied applied.
   /** If true, then the mask described by \ref maskIdx and \ref maskVal is applied after the file read.
     */
   bool applyMask;
   
   ///Indices of the mask to apply to each image if \ref applyMask is true
   std::vector<size_t> maskIdx;
   
   ///Value to insert as the mask according to \ref maskIdx.
   floatT maskVal;
   
   bool doFinimCombine;
   std::string finimName;
   
   bool doWeightedCombo;
   std::string weightFile;
   vector<floatT> comboWeights;
   
   bool doOutputPsfsub;
   std::string psfsubPrefix;
      
   std::vector<std::string> keywords;
   vector<fitsHeader> heads;
   
   bool filesRead;
   
   eigenCube<floatT> imc;
   std::vector<eigenCube<floatT> > psfsub;
   
   eigenCube<floatT> finim;
   
   int Nims;
   int Nrows;
   int Ncols;
   int Npix;
   
   void initialize()
   {
      imSize = 0;
      applyMask = false;
      
      filesRead = false;
      
      doFinimCombine = true;
      finimName = "finim.fits";
      
      doWeightedCombo = false;
      
      doOutputPsfsub = false;
   }
   
   HCIobservation()
   {
      initialize();
   }
   
   HCIobservation(std::string odir, std::string oprefix, std::string oext)
   {
      initialize();
      
      dir = odir;
      prefix = oprefix;
      ext = oext;      
   }
   
   ///Read the list of files, cut to size, and apply the mask.
   void readFiles();
   
   ///Read the image weights from a single column text file.
   void readWeights();

   ///Combine the images into a single final image.
   /** Images can be combined by either average, weighted-average, or median.
     */
   void combineFinim();
   
};



template<typename _floatT>
inline void HCIobservation<_floatT>::readFiles()
{      
   eigenImagef im;

   vector<string> flist = getFileNames(dir, prefix, ext);
   sort(flist.begin(), flist.end());

   fitsFilef f(flist[0]);

   f.read(im);

   fitsHeader head;

   for(int i=0;i<keywords.size();++i)
   {
      head.append(keywords[i], 0);
   }
   
   heads.resize(flist.size(), head);
   head.clear();
   
   imc.resize(im.rows(), im.cols(), flist.size());
   
   f.read(flist, imc.data(), heads);

   
   if(imSize > 0)
   {
      eigenCube<floatT> timc;
   
      timc.shallowCopy(imc, true);
     
      double xc = 0.5*(timc.rows()-1);
      double yc = 0.5*(timc.cols()-1);

      int min_x = floor(xc - (0.5*imSize-0.5) + 0.01);
      if(min_x < 0) min_x = 0;
   
      int max_x = floor(xc + (0.5*imSize-0.5) + 0.51);
      if(max_x >= timc.cols()) max_x = timc.rows()-1;
   
      int min_y = floor(yc - (0.5*imSize-0.5) + 0.01);
      if(min_y < 0) min_y = 0;
   
      int max_y = floor(yc + (0.5*imSize-0.5) + 0.51);
      if(max_y >= timc.rows()) max_y = timc.cols() - 1;
   
      std::cout << min_x << " " << max_x << " " << min_y << " " << max_y << "\n";
      imc.resize( max_y-min_y + 1, max_x-min_x+1, timc.planes());
   
      for(int n=0;n<timc.planes();++n)
      {
         imc.image(n) = timc.image(n).block(min_x, min_y, max_x-min_x + 1, max_y-min_y+1);
      }

   }
   
   Nims =  imc.planes();
   Nrows = imc.rows();
   Ncols = imc.cols();
   Npix =  imc.rows()*imc.cols();
   
   
   if(applyMask)
   {
      for(int n=0;n<Nims;++n)
      {
         typename eigenCube<floatT>::imageRef im = imc.image(n);
         mx::applyMask(im, maskIdx, maskVal);
      }
   }  
   
   if(weightFile != "")
   {
      readWeights();
   }
   
   filesRead = true;
}
 
template<typename _floatT>
inline void HCIobservation<_floatT>::readWeights()
{
   std::ifstream fin;
   std::string str;
   
   fin.open(weightFile.c_str());
   
   comboWeights.resize(Nims);
   
   for(int i=0; i<Nims; ++i)
   {
      fin >> str;
      comboWeights[i] = convertFromString<floatT>(str);
   }
   
   fin.close();

   doWeightedCombo = true;
}



template<typename _floatT>
inline void HCIobservation<_floatT>::combineFinim()
{
   eigenImagef tfinim;
   
   finim.resize(psfsub[0].rows(), psfsub[0].cols(), psfsub.size());
   
   for(int n= 0; n < psfsub.size(); ++n)
   {
      if(doWeightedCombo)
      {
<<<<<<< HEAD
         if(doWeightedCombo)
         {
            floatT wsum = 0.0;
            for(int i=0;i<psfsub[n].planes();++i)
            {
               psfsub[n].image(i) = comboWeights[i]*psfsub[n].image(i);
               //wsum += comboWeights[i];
            }
         
            psfsub[n].mean(tfinim);
            finim.image(n) = tfinim; // /wsum*psfsub[n].planes();
         }
         else
=======
         floatT wsum = 0.0;
         for(int i=0;i<psfsub[n].planes();++i)
>>>>>>> 73467183
         {
            psfsub[n].image(i) = comboWeights[i]*psfsub[n].image(i);
            wsum += comboWeights[i];
         }
      
         psfsub[n].mean(tfinim);
         finim.image(n) = tfinim;// /wsum*psfsub[n].planes();
      }
      else
      {
         psfsub[n].median(tfinim);
         finim.image(n) = tfinim;
      }
   }
}
   
///@} 

} //namespace mx

#endif //__HCIobservation_hpp__
<|MERGE_RESOLUTION|>--- conflicted
+++ resolved
@@ -1,283 +1,265 @@
-/** \file HCIobservation.hpp
-  * \author Jared R. Males
-  * \brief Defines the basic high contrast imaging data type.
-  * \ingroup hc_imaging
-  *
-  */
-
-#ifndef __HCIobservation_hpp__
-#define __HCIobservation_hpp__ 
-
-#include <vector>
-#include <string>
-#include <fstream>
-
-#include "templateBLAS.hpp"
-#include "fileUtils.hpp"
-#include "eigenImage.hpp"
-#include "eigenCube.hpp"
-#include "imageTransforms.hpp"
-#include "fitsFile.hpp"
-#include "timeUtils.hpp"
-#include "pout.hpp"
-#include "imageMasks.hpp"
-
-namespace mx
-{
-   
-/** \addtogroup hc_imaging
-  * @{
-  */
-
-/// The basic high contrast imaging data type
-/** 
-  */
-template<typename _floatT>
-struct HCIobservation
-{
-
-   typedef _floatT floatT;
-   
-   std::string dir;
-   std::string prefix;
-   std::string ext;
-   
-   ///Set the image size.  Images are cut down to this size after reading.
-   /** Set to <= 0 to use images uncut.
-     */
-   int imSize;
-   
-   ///Controls whether the mask is applied applied.
-   /** If true, then the mask described by \ref maskIdx and \ref maskVal is applied after the file read.
-     */
-   bool applyMask;
-   
-   ///Indices of the mask to apply to each image if \ref applyMask is true
-   std::vector<size_t> maskIdx;
-   
-   ///Value to insert as the mask according to \ref maskIdx.
-   floatT maskVal;
-   
-   bool doFinimCombine;
-   std::string finimName;
-   
-   bool doWeightedCombo;
-   std::string weightFile;
-   vector<floatT> comboWeights;
-   
-   bool doOutputPsfsub;
-   std::string psfsubPrefix;
-      
-   std::vector<std::string> keywords;
-   vector<fitsHeader> heads;
-   
-   bool filesRead;
-   
-   eigenCube<floatT> imc;
-   std::vector<eigenCube<floatT> > psfsub;
-   
-   eigenCube<floatT> finim;
-   
-   int Nims;
-   int Nrows;
-   int Ncols;
-   int Npix;
-   
-   void initialize()
-   {
-      imSize = 0;
-      applyMask = false;
-      
-      filesRead = false;
-      
-      doFinimCombine = true;
-      finimName = "finim.fits";
-      
-      doWeightedCombo = false;
-      
-      doOutputPsfsub = false;
-   }
-   
-   HCIobservation()
-   {
-      initialize();
-   }
-   
-   HCIobservation(std::string odir, std::string oprefix, std::string oext)
-   {
-      initialize();
-      
-      dir = odir;
-      prefix = oprefix;
-      ext = oext;      
-   }
-   
-   ///Read the list of files, cut to size, and apply the mask.
-   void readFiles();
-   
-   ///Read the image weights from a single column text file.
-   void readWeights();
-
-   ///Combine the images into a single final image.
-   /** Images can be combined by either average, weighted-average, or median.
-     */
-   void combineFinim();
-   
-};
-
-
-
-template<typename _floatT>
-inline void HCIobservation<_floatT>::readFiles()
-{      
-   eigenImagef im;
-
-   vector<string> flist = getFileNames(dir, prefix, ext);
-   sort(flist.begin(), flist.end());
-
-   fitsFilef f(flist[0]);
-
-   f.read(im);
-
-   fitsHeader head;
-
-   for(int i=0;i<keywords.size();++i)
-   {
-      head.append(keywords[i], 0);
-   }
-   
-   heads.resize(flist.size(), head);
-   head.clear();
-   
-   imc.resize(im.rows(), im.cols(), flist.size());
-   
-   f.read(flist, imc.data(), heads);
-
-   
-   if(imSize > 0)
-   {
-      eigenCube<floatT> timc;
-   
-      timc.shallowCopy(imc, true);
-     
-      double xc = 0.5*(timc.rows()-1);
-      double yc = 0.5*(timc.cols()-1);
-
-      int min_x = floor(xc - (0.5*imSize-0.5) + 0.01);
-      if(min_x < 0) min_x = 0;
-   
-      int max_x = floor(xc + (0.5*imSize-0.5) + 0.51);
-      if(max_x >= timc.cols()) max_x = timc.rows()-1;
-   
-      int min_y = floor(yc - (0.5*imSize-0.5) + 0.01);
-      if(min_y < 0) min_y = 0;
-   
-      int max_y = floor(yc + (0.5*imSize-0.5) + 0.51);
-      if(max_y >= timc.rows()) max_y = timc.cols() - 1;
-   
-      std::cout << min_x << " " << max_x << " " << min_y << " " << max_y << "\n";
-      imc.resize( max_y-min_y + 1, max_x-min_x+1, timc.planes());
-   
-      for(int n=0;n<timc.planes();++n)
-      {
-         imc.image(n) = timc.image(n).block(min_x, min_y, max_x-min_x + 1, max_y-min_y+1);
+/** \file HCIobservation.hpp
+  * \author Jared R. Males
+  * \brief Defines the basic high contrast imaging data type.
+  * \ingroup hc_imaging
+  *
+  */
+
+#ifndef __HCIobservation_hpp__
+#define __HCIobservation_hpp__ 
+
+#include <vector>
+#include <string>
+#include <fstream>
+
+#include "templateBLAS.hpp"
+#include "fileUtils.hpp"
+#include "eigenImage.hpp"
+#include "eigenCube.hpp"
+#include "imageTransforms.hpp"
+#include "fitsFile.hpp"
+#include "timeUtils.hpp"
+#include "pout.hpp"
+#include "imageMasks.hpp"
+
+namespace mx
+{
+   
+/** \addtogroup hc_imaging
+  * @{
+  */
+
+/// The basic high contrast imaging data type
+/** 
+  */
+template<typename _floatT>
+struct HCIobservation
+{
+
+   typedef _floatT floatT;
+   
+   std::string dir;
+   std::string prefix;
+   std::string ext;
+   
+   ///Set the image size.  Images are cut down to this size after reading.
+   /** Set to <= 0 to use images uncut.
+     */
+   int imSize;
+   
+   ///Controls whether the mask is applied applied.
+   /** If true, then the mask described by \ref maskIdx and \ref maskVal is applied after the file read.
+     */
+   bool applyMask;
+   
+   ///Indices of the mask to apply to each image if \ref applyMask is true
+   std::vector<size_t> maskIdx;
+   
+   ///Value to insert as the mask according to \ref maskIdx.
+   floatT maskVal;
+   
+   bool doFinimCombine;
+   std::string finimName;
+   
+   bool doWeightedCombo;
+   std::string weightFile;
+   vector<floatT> comboWeights;
+   
+   bool doOutputPsfsub;
+   std::string psfsubPrefix;
+      
+   std::vector<std::string> keywords;
+   vector<fitsHeader> heads;
+   
+   bool filesRead;
+   
+   eigenCube<floatT> imc;
+   std::vector<eigenCube<floatT> > psfsub;
+   
+   eigenCube<floatT> finim;
+   
+   int Nims;
+   int Nrows;
+   int Ncols;
+   int Npix;
+   
+   void initialize()
+   {
+      imSize = 0;
+      applyMask = false;
+      
+      filesRead = false;
+      
+      doFinimCombine = true;
+      finimName = "finim.fits";
+      
+      doWeightedCombo = false;
+      
+      doOutputPsfsub = false;
+   }
+   
+   HCIobservation()
+   {
+      initialize();
+   }
+   
+   HCIobservation(std::string odir, std::string oprefix, std::string oext)
+   {
+      initialize();
+      
+      dir = odir;
+      prefix = oprefix;
+      ext = oext;      
+   }
+   
+   ///Read the list of files, cut to size, and apply the mask.
+   void readFiles();
+   
+   ///Read the image weights from a single column text file.
+   void readWeights();
+
+   ///Combine the images into a single final image.
+   /** Images can be combined by either average, weighted-average, or median.
+     */
+   void combineFinim();
+   
+};
+
+
+
+template<typename _floatT>
+inline void HCIobservation<_floatT>::readFiles()
+{      
+   eigenImagef im;
+
+   vector<string> flist = getFileNames(dir, prefix, ext);
+   sort(flist.begin(), flist.end());
+
+   fitsFilef f(flist[0]);
+
+   f.read(im);
+
+   fitsHeader head;
+
+   for(int i=0;i<keywords.size();++i)
+   {
+      head.append(keywords[i], 0);
+   }
+   
+   heads.resize(flist.size(), head);
+   head.clear();
+   
+   imc.resize(im.rows(), im.cols(), flist.size());
+   
+   f.read(flist, imc.data(), heads);
+
+   
+   if(imSize > 0)
+   {
+      eigenCube<floatT> timc;
+   
+      timc.shallowCopy(imc, true);
+     
+      double xc = 0.5*(timc.rows()-1);
+      double yc = 0.5*(timc.cols()-1);
+
+      int min_x = floor(xc - (0.5*imSize-0.5) + 0.01);
+      if(min_x < 0) min_x = 0;
+   
+      int max_x = floor(xc + (0.5*imSize-0.5) + 0.51);
+      if(max_x >= timc.cols()) max_x = timc.rows()-1;
+   
+      int min_y = floor(yc - (0.5*imSize-0.5) + 0.01);
+      if(min_y < 0) min_y = 0;
+   
+      int max_y = floor(yc + (0.5*imSize-0.5) + 0.51);
+      if(max_y >= timc.rows()) max_y = timc.cols() - 1;
+   
+      std::cout << min_x << " " << max_x << " " << min_y << " " << max_y << "\n";
+      imc.resize( max_y-min_y + 1, max_x-min_x+1, timc.planes());
+   
+      for(int n=0;n<timc.planes();++n)
+      {
+         imc.image(n) = timc.image(n).block(min_x, min_y, max_x-min_x + 1, max_y-min_y+1);
+      }
+
+   }
+   
+   Nims =  imc.planes();
+   Nrows = imc.rows();
+   Ncols = imc.cols();
+   Npix =  imc.rows()*imc.cols();
+   
+   
+   if(applyMask)
+   {
+      for(int n=0;n<Nims;++n)
+      {
+         typename eigenCube<floatT>::imageRef im = imc.image(n);
+         mx::applyMask(im, maskIdx, maskVal);
+      }
+   }  
+   
+   if(weightFile != "")
+   {
+      readWeights();
+   }
+   
+   filesRead = true;
+}
+ 
+template<typename _floatT>
+inline void HCIobservation<_floatT>::readWeights()
+{
+   std::ifstream fin;
+   std::string str;
+   
+   fin.open(weightFile.c_str());
+   
+   comboWeights.resize(Nims);
+   
+   for(int i=0; i<Nims; ++i)
+   {
+      fin >> str;
+      comboWeights[i] = convertFromString<floatT>(str);
+   }
+   
+   fin.close();
+
+   doWeightedCombo = true;
+}
+
+
+
+template<typename _floatT>
+inline void HCIobservation<_floatT>::combineFinim()
+{
+   eigenImagef tfinim;
+   
+   finim.resize(psfsub[0].rows(), psfsub[0].cols(), psfsub.size());
+   
+   for(int n= 0; n < psfsub.size(); ++n)
+   {
+      if(doWeightedCombo)
+      {
+            for(int i=0;i<psfsub[n].planes();++i)
+            {
+               psfsub[n].image(i) = comboWeights[i]*psfsub[n].image(i);
+            }
+         
+            psfsub[n].mean(tfinim);
+            finim.image(n) = tfinim; // /wsum*psfsub[n].planes();
       }
-
-   }
-   
-   Nims =  imc.planes();
-   Nrows = imc.rows();
-   Ncols = imc.cols();
-   Npix =  imc.rows()*imc.cols();
-   
-   
-   if(applyMask)
-   {
-      for(int n=0;n<Nims;++n)
-      {
-         typename eigenCube<floatT>::imageRef im = imc.image(n);
-         mx::applyMask(im, maskIdx, maskVal);
-      }
-   }  
-   
-   if(weightFile != "")
-   {
-      readWeights();
-   }
-   
-   filesRead = true;
-}
- 
-template<typename _floatT>
-inline void HCIobservation<_floatT>::readWeights()
-{
-   std::ifstream fin;
-   std::string str;
-   
-   fin.open(weightFile.c_str());
-   
-   comboWeights.resize(Nims);
-   
-   for(int i=0; i<Nims; ++i)
-   {
-      fin >> str;
-      comboWeights[i] = convertFromString<floatT>(str);
-   }
-   
-   fin.close();
-
-   doWeightedCombo = true;
-}
-
-
-
-template<typename _floatT>
-inline void HCIobservation<_floatT>::combineFinim()
-{
-   eigenImagef tfinim;
-   
-   finim.resize(psfsub[0].rows(), psfsub[0].cols(), psfsub.size());
-   
-   for(int n= 0; n < psfsub.size(); ++n)
-   {
-      if(doWeightedCombo)
-      {
-<<<<<<< HEAD
-         if(doWeightedCombo)
-         {
-            floatT wsum = 0.0;
-            for(int i=0;i<psfsub[n].planes();++i)
-            {
-               psfsub[n].image(i) = comboWeights[i]*psfsub[n].image(i);
-               //wsum += comboWeights[i];
-            }
-         
-            psfsub[n].mean(tfinim);
-            finim.image(n) = tfinim; // /wsum*psfsub[n].planes();
-         }
-         else
-=======
-         floatT wsum = 0.0;
-         for(int i=0;i<psfsub[n].planes();++i)
->>>>>>> 73467183
-         {
-            psfsub[n].image(i) = comboWeights[i]*psfsub[n].image(i);
-            wsum += comboWeights[i];
-         }
-      
-         psfsub[n].mean(tfinim);
-         finim.image(n) = tfinim;// /wsum*psfsub[n].planes();
-      }
-      else
-      {
-         psfsub[n].median(tfinim);
-         finim.image(n) = tfinim;
-      }
-   }
-}
-   
-///@} 
-
-} //namespace mx
-
-#endif //__HCIobservation_hpp__
+      else
+      {
+         psfsub[n].median(tfinim);
+         finim.image(n) = tfinim;
+      }
+   }
+}
+   
+///@} 
+
+} //namespace mx
+
+#endif //__HCIobservation_hpp__