--- conflicted
+++ resolved
@@ -1,476 +1,476 @@
-#ifndef __eigenUtils_hpp__
-#define __eigenUtils_hpp__
-
-#include <Eigen/Dense>
-#include <cmath>
-#include <sofa.h>
-#include "geo.h"
-
-#include <templateBLAS.hpp>
-#include <templateLapack.hpp>
-
-
-namespace mx
-{
-
-
-/// Fills in the cells of an Eigen 2D Array with their radius from the center
-/** \ingroup image_processing
-  *
-  * \param m is the allocated Eigen Array
-  * \param xc is the x center
-  * \param yc is the y center
-  * \param scale [optional] is a scaling to apply to each value (default = 1)
-  */  
-template<class eigenT, typename arithT = typename eigenT::Scalar> 
-void radiusImage( eigenT & m, 
-                arithT xc, 
-                arithT yc, 
-                arithT scale=1
-              )
-{
-   arithT f_x, f_y;
-
-   size_t dim1 = m.rows();
-   size_t dim2 = m.cols();
-   
-   for(size_t i=0; i < dim1; i++)
-   {
-      f_x = (i-xc)*(i-xc);
-      
-      for(size_t j=0; j < dim2; j++)
-      {
-         f_y = (j-yc)*(j-yc);
-         
-         m(i,j) = std::sqrt( f_x + f_y)*scale;
-      }
-   }
-   
-}
-
-/// Fills in the cells of Eigen 2D Array with their radius from the canonical center
-/** \ingroup image_processing
-  *
-  * The center is @f$ (x_c, y_c) = (0.5*(dim_1-1), 0.5*(dim_2 -1)) @f$.
-  *
-  * \param m is the allocated Eigen Array
-  * \param scale [optional] is a scaling to apply to each value (default = 1)
-  */  
-template<class eigenT, typename arithT = typename eigenT::Scalar> 
-void radiusImage(eigenT & m, arithT scale=1)
-{
-   arithT xc, yc;
-   
-   xc = 0.5*(m.rows()-1);
-   yc = 0.5*(m.cols()-1);
-   
-   radiusImage(m, xc, yc, scale);
-}
-
-
-
-
-/// Fills in the cells of an Eigen 2D Array with their angle relative to the center
-/** \ingroup image_processing
-  *
-  * \param m is the allocated Eigen Array
-  * \param xc is the x center
-  * \param yc is the y center
-  * \param scale [optional] is a scaling to apply to each value (default is \ref DR2D)
-  */  
-template<class eigenT, typename arithT = typename eigenT::Scalar> 
-void angleImage( eigenT & m, 
-                arithT xc, 
-                arithT yc, 
-                arithT scale= DR2D
-               )
-{
-   arithT f_x, f_y;
-
-   size_t dim1 = m.rows();
-   size_t dim2 = m.cols();
-   
-   for(size_t i=0; i < dim1; i++)
-   {
-      f_x = (i-xc);
-      
-      for(size_t j=0; j < dim2; j++)
-      {
-         f_y = (j-yc);
-         
-         m(i,j) = fmod(atan2(f_y, f_x) + D2PI, D2PI)  *scale;
-      }
-   }
-   
-}
-
-/// Fills in the cells of Eigen 2D Array with their angle relative the canonical center
-/** \ingroup image_processing
-  *
-  * The center is @f$ (x_c, y_c) = (0.5*(dim_1-1), 0.5*(dim_2 -1)) @f$.
-  *
-  * \param m is the allocated Eigen Array
-  * \param scale [optional] is a scaling to apply to each value (default = \ref DR2D)
-  */  
-template<class eigenT, typename arithT = typename eigenT::Scalar> 
-void angleImage(eigenT & m, arithT scale= DR2D)
-{
-   arithT xc, yc;
-   
-   xc = 0.5*(m.rows()-1);
-   yc = 0.5*(m.cols()-1);
-   
-   angleImage(m, xc, yc, scale);
-  
-}
-
-
-/// Fills in the cells of an Eigen 2D Array with their radius amd angle relative to the center
-/** \ingroup image_processing
-  *
-  * \param m is the allocated Eigen Array
-  * \param xc is the x center
-  * \param yc is the y center
-  * \param scale [optional] is a scaling to apply to each value (default is \ref DR2D)
-  */  
-template<class eigenT, typename arithT = typename eigenT::Scalar> 
-void radAngImage( eigenT & rIm,
-                  eigenT & qIm,
-                  arithT xc, 
-                  arithT yc,
-                  arithT rscale = 1,
-                  arithT qscale= DR2D
-                 )
-{
-   arithT f_x, f_y;
-
-   size_t dim1 = rIm.rows();
-   size_t dim2 = rIm.cols();
-   
-   for(size_t i=0; i < dim1; ++i)
-   {
-      f_x = ( ((arithT)i)-xc);
-      
-      for(size_t j=0; j < dim2; ++j)
-      {
-         f_y = (((arithT)j)-yc);
-         rIm(i,j) = std::sqrt( f_x*f_x + f_y*f_y)*rscale;
-         qIm(i,j) = fmod(atan2(f_y, f_x) +D2PI, D2PI) *qscale;
-      }
-   }
-}
-
-///Get the vector indices of an annular region in an image
-/** \ingroup image_processing
-  * 
-  * \param rIm is a radius image of the type produced by \ref radiusImage
-  * \param qIm is an angle image of the type produce by \ref angleImage
-  * \param xcen is the x center of the image
-  * \param ycen is the y center of the image
-  * \param min_r is the minimum radius of the region
-  * \param max_r is the maximum radius of the region
-  * \param min_q is the minimum angle of the region
-  * \param max_q is the maximum angle of the region
-  * 
-  * \returns a vector containing the 1D indices of the region defined by the input parameters
-  */
-template<typename eigenT>
-std::vector<size_t> imageRegionIndices( eigenT &rIm, 
-                         eigenT &qIm,
-                         typename eigenT::Scalar xcen,
-                         typename eigenT::Scalar ycen,
-                         typename eigenT::Scalar min_r, 
-                         typename eigenT::Scalar max_r,
-                         typename eigenT::Scalar min_q, 
-                         typename eigenT::Scalar max_q)
-{
-
-   std::vector<size_t> idx;
-   
-   int min_x = -max_r, max_x = max_r, min_y = -max_r, max_y = max_r;
-
-   if(max_q == 0) max_q = 360.;
-   
-   size_t msize = ((DPI*(max_r*max_r - min_r*min_r)) * (max_q-min_q)/360.) *1.01 + 1;
-   
-   //This was tested, this is slightly faster than resize with an erase.
-   idx.reserve(msize);
-   
-   int x0 = xcen+min_x;
-   if(x0 < 0) x0 = 0;
-   int x1 = xcen+max_x;
-   if(x1 > rIm.rows()) x1 = rIm.rows();
-   int y0 = ycen+min_y;
-   if(y0 < 0) y0 = 0;
-   int y1 = ycen+max_y;
-   if(y1 > rIm.cols()) y1 = rIm.cols();
-   
-   for(size_t i = x0; i< x1; ++i)
-   {
-      for(size_t j = y0; j< y1; ++j)
-      { 
-         if(rIm(i,j) >= min_r && rIm(i,j) <= max_r && qIm(i,j) >= min_q && qIm(i,j) <= max_q) 
-         {
-            idx.push_back(i*rIm.cols() + j);
-         }
-      }
-   }
-   
-   
-   return idx;
-}
-
-
-
-
-
-template<typename imageTout, typename imageTin, typename coeffT>
-void cutImageRegion(imageTout & imout, const imageTin & imin,  coeffT & coeffs, bool resize = true)
-{
-   if(resize)
-   {
-      imout.resize(coeffs.size(),1);
-   }
-   
-   #pragma omp parallel for schedule(static, 1)
-   for(int i=0;i<coeffs.size();++i)
-   {
-      imout(i) = imin(coeffs[i]);
-   }
-   
-}
- 
-template<typename imageTout, typename imageTin, typename coeffT>
-void insertImageRegion(imageTout imout, const imageTin & imin,  coeffT & coeffs)
-{
-   #pragma omp parallel for schedule(static, 1)
-   for(int i=0;i<coeffs.size();++i)
-   {
-      imout(coeffs[i]) = imin(i);
-   }
-   
-} 
-
-
-template<typename eigenT, typename eigenTin>
-void removeRowsAndCols(eigenT & out, const eigenTin & in, int st, int w)
-{
-   
-   out.resize(in.rows() - w, in.cols() - w);
-   
-   out.topLeftCorner(st,st) = in.topLeftCorner(st,st);
-   
-   out.bottomLeftCorner(in.rows()-(st+w), st) = in.bottomLeftCorner(in.rows()-(st+w), st);
-   
-   out.topRightCorner(st, in.cols()-(st+w))  = in.topRightCorner(st, in.cols()-(st+w));
-   
-   out.bottomRightCorner(in.rows()-(st+w),in.cols()-(st+w)) = in.bottomRightCorner(in.rows()-(st+w),in.cols()-(st+w));
-}
-
-template<typename eigenT, typename eigenTin>
-void removeRows(eigenT & out,  const eigenTin & in, int st, int w)
-{
-   
-   out.resize(in.rows() - w, in.cols());
-   
-   out.topLeftCorner(st,in.cols()) = in.topLeftCorner(st,in.cols());
-   
-   out.bottomLeftCorner(in.rows()-(st+w), in.cols()) = in.bottomLeftCorner(in.rows()-(st+w), in.cols());
-   
-}
-
-template<typename eigenT, typename eigenTin>
-void removeCols(eigenT & out,  const eigenTin & in, int st, int w)
-{
-   
-   out.resize(in.rows(), in.cols() - w);
-   
-   out.topLeftCorner(in.rows(), st) = in.topLeftCorner(in.rows(), st);
-   
-   out.topRightCorner(in.rows(),in.cols()-(st+w)) = in.topRightCorner(in.rows(),in.cols()-(st+w));
-   
-}   
-   
-template<typename dataT>
-static int eigenMedian_compare (const void * a, const void * b)
-{
-  if( *(dataT*)a < *(dataT*)b) return -1;
-  if( *(dataT*)a > *(dataT*)b) return 1;
-  
-  return 0;
-   
-}
-
-
-template<typename eigenT>
-typename eigenT::Scalar eigenMedian(const eigenT & mat, std::vector<typename eigenT::Scalar> * work =0)
-{
-   typename eigenT::Scalar med;
-   
-   bool localWork = false;
-   if(work == 0) 
-   {
-      work = new std::vector<typename eigenT::Scalar>;
-      localWork = true;
-   }
-   
-   work->resize(mat.size());
-   
-   int ii = 0;
-   for(int i=0;i<mat.rows();++i)
-   {
-      for(int j=0; j<mat.cols();++j)
-      {
-         (*work)[ii] = mat(i,j);
-         ++ii;
-      }
-   }
-
-   int n = 0.5*mat.size();
-   
-   nth_element(work->begin(), work->begin()+n, work->end());
-   
-   med = (*work)[n];
-   
-   if(mat.size()%2 == 0)
-   {
-      //nth_element(work->begin(), work->begin()+n-1, work->end());
-      med = 0.5*(med + *std::max_element(work->begin(), work->begin()+n)); //(*work)[n-1]);
-   }
-         
-   if(localWork) delete work;
-   
-   return med;
-} 
-
-
-/// Calculates the lower triangular part of the covariance matrix of ims.
-/** Uses cblas_ssyrk.  cv is resized to ims.cols() X ims.cols().
-  * Calculates \f$ cv = A^T*A\f$.
-  * 
-  * \param ims is the eigen matrix/array (images as columns) to calculate the covariance of
-  * \param cv is the eigen matrix/array where to store the result
-  *
-  * \tparam eigenT1 is the eigen matrix/array type of cv.
-  * \tparam eigenT2 is the eigen matrix/array type of ims
-  */ 
-template<typename eigenT1, typename eigenT2>
-void eigenSYRK(eigenT1 &cv, const eigenT2 &ims)
-{
-   cv.resize(ims.cols(), ims.cols());
-   
-   syrk<typename eigenT1::Scalar>(/*const enum CBLAS_ORDER Order*/ CblasColMajor, /*const enum CBLAS_UPLO Uplo*/ CblasLower,
-                 /*const enum CBLAS_TRANSPOSE Trans*/ CblasTrans, /*const int N*/ims.cols(), /*const int K*/ ims.rows(),
-                 /*const float alpha*/ 1.0, /*const float *A*/ims.data(), /*const int lda*/ ims.rows(),
-                 /*const float beta*/ 0., /*float *C*/ cv.data(), /*const int ldc*/ cv.rows());
-   
-}   
-
-// template<typename eigenT1, typename eigenT2>
-// void eigenDSYRK(eigenT1 &cv, eigenT2 &ims)
-// {
-//    cv.resize(ims.rows(), ims.rows());
-//    
-//    cblas_dsyrk(/*const enum CBLAS_ORDER Order*/ CblasColMajor, /*const enum CBLAS_UPLO Uplo*/ CblasLower,
-//                  /*const enum CBLAS_TRANSPOSE Trans*/ CblasNoTrans, /*const int N*/ims.rows(), /*const int K*/ ims.cols(),
-//                  /*const float alpha*/ 1.0, /*const float *A*/ims.data(), /*const int lda*/ ims.rows(),
-//                  /*const float beta*/ 0., /*float *C*/ cv.data(), /*const int ldc*/ cv.rows());
-//    
-// }   
-
-/** \todo eigenSYEVR eigval memory bug
- */
-template<typename eigenT>
-int eigenSYEVR(eigenT &X, eigenT &eigvec, eigenT &eigval, int ev0=0, int ev1=-1, char UPLO = 'L') 
-{
-   typedef typename eigenT::Scalar dataT;
-   
-   dataT *WORK;
-   int *ISUPPZ, *IWORK;
-   int  numeig, info, sizeWORK, sizeIWORK;
-   char RANGE = 'A';
-   
-   int n = X.rows();
-   
-   int IL = 1;
-   int IU = n;
-   if(ev0 >= 0 && ev1 >= ev0)
-   {
-      RANGE = 'I';
-      IL = ev0+1; //This is FORTRAN, after all
-      IU = ev1;
-   }
-   
-   pout(IL, IU, n, ev0, ev1);
-   
-   eigvec.resize(n,IU-IL+1);
-   eigval.resize(n, 1); //It seems to be necessary to pad this.  Don't know why.
-   
-   //eigenT * evecs = new eigenT;
-   //eigenT * evals = new eigenT;
-   
-<<<<<<< HEAD
-   //evecs->resize(n,IU-IL+1);
-   //evals->resize(IU-IL+1, 1);
-=======
-   evecs->resize(n,IU-IL+1);
-   evals->resize(n, 1);
->>>>>>> 8c476524
-   
-   //Copy X
-   eigenT Xc = X;
-                
-   ISUPPZ = (int *) malloc (2*n*sizeof(dataT));
-   if ((ISUPPZ==NULL)) 
-   {
-      printf("malloc failed in eigenSYEVR\n"); 
-      return 2;
-   }
-
-   
-   //  Allocate minimum allowed sizes for workspace
-   WORK = (dataT *) malloc (26*n*sizeof(dataT));
-   IWORK = (int *) malloc (10*n*sizeof(int));
-                     
-   //  Query for optimum sizes for workspace 
-   //info=syevr<dataT>('V', RANGE, UPLO, n, Xc.data(), n, 0, 0, IL, IU, lamch<dataT>('S'), &numeig, eigval.data(), eigvec.data(), n, ISUPPZ, WORK, -1, IWORK, -1);
-   info=syevr<dataT>('V', RANGE, UPLO, n, Xc.data(), n, 0, 0, IL, IU, lamch<dataT>('S'), &numeig, evals->data(), evecs->data(), n, ISUPPZ, WORK, -1, IWORK, -1);
-   
-   sizeWORK = (int)WORK[0]; 
-   sizeIWORK = IWORK[0]; 
-        
-   // Now allocate optimum sizes
-   free(WORK);
-   free(IWORK);
-   WORK = (dataT *) malloc (sizeWORK*sizeof(dataT));
-   IWORK = (int *) malloc (sizeIWORK*sizeof(int));
-   if ((WORK==NULL)||(IWORK==NULL)) 
-   {
-      printf("malloc failed in eigenSYVR\n"); 
-      return 2;
-   }
-        
-   // Now actually do the calculationg
-   //pout("Xc:", Xc.rows(), Xc.cols());
-   //pout("IL,IU", IL, IU);
-   info=syevr<dataT>('V', RANGE, UPLO, n, Xc.data(), n, 0, 0, IL, IU, lamch<dataT>('S'), &numeig, evals->data(), evecs->data(), n, ISUPPZ, WORK, sizeWORK, IWORK, sizeIWORK);
-        
-   //pout("numeig: ", numeig);
-   //pout("eigval: ", eigval.rows(), eigval.cols());
-   
-    /*  Cleanup and exit  */
-   free(WORK); free(IWORK); free(ISUPPZ);
-   
-   
-   eigval = *evals;
-   eigvec = *evecs;
-   
-   
-   
-   
-   return info;
-}       
-
-}//namespace mx
-
-#endif //__eigenUtils_hpp__
+#ifndef __eigenUtils_hpp__
+#define __eigenUtils_hpp__
+
+#include <Eigen/Dense>
+#include <cmath>
+#include <sofa.h>
+#include "geo.h"
+
+#include <templateBLAS.hpp>
+#include <templateLapack.hpp>
+
+
+namespace mx
+{
+
+
+/// Fills in the cells of an Eigen 2D Array with their radius from the center
+/** \ingroup image_processing
+  *
+  * \param m is the allocated Eigen Array
+  * \param xc is the x center
+  * \param yc is the y center
+  * \param scale [optional] is a scaling to apply to each value (default = 1)
+  */  
+template<class eigenT, typename arithT = typename eigenT::Scalar> 
+void radiusImage( eigenT & m, 
+                arithT xc, 
+                arithT yc, 
+                arithT scale=1
+              )
+{
+   arithT f_x, f_y;
+
+   size_t dim1 = m.rows();
+   size_t dim2 = m.cols();
+   
+   for(size_t i=0; i < dim1; i++)
+   {
+      f_x = (i-xc)*(i-xc);
+      
+      for(size_t j=0; j < dim2; j++)
+      {
+         f_y = (j-yc)*(j-yc);
+         
+         m(i,j) = std::sqrt( f_x + f_y)*scale;
+      }
+   }
+   
+}
+
+/// Fills in the cells of Eigen 2D Array with their radius from the canonical center
+/** \ingroup image_processing
+  *
+  * The center is @f$ (x_c, y_c) = (0.5*(dim_1-1), 0.5*(dim_2 -1)) @f$.
+  *
+  * \param m is the allocated Eigen Array
+  * \param scale [optional] is a scaling to apply to each value (default = 1)
+  */  
+template<class eigenT, typename arithT = typename eigenT::Scalar> 
+void radiusImage(eigenT & m, arithT scale=1)
+{
+   arithT xc, yc;
+   
+   xc = 0.5*(m.rows()-1);
+   yc = 0.5*(m.cols()-1);
+   
+   radiusImage(m, xc, yc, scale);
+}
+
+
+
+
+/// Fills in the cells of an Eigen 2D Array with their angle relative to the center
+/** \ingroup image_processing
+  *
+  * \param m is the allocated Eigen Array
+  * \param xc is the x center
+  * \param yc is the y center
+  * \param scale [optional] is a scaling to apply to each value (default is \ref DR2D)
+  */  
+template<class eigenT, typename arithT = typename eigenT::Scalar> 
+void angleImage( eigenT & m, 
+                arithT xc, 
+                arithT yc, 
+                arithT scale= DR2D
+               )
+{
+   arithT f_x, f_y;
+
+   size_t dim1 = m.rows();
+   size_t dim2 = m.cols();
+   
+   for(size_t i=0; i < dim1; i++)
+   {
+      f_x = (i-xc);
+      
+      for(size_t j=0; j < dim2; j++)
+      {
+         f_y = (j-yc);
+         
+         m(i,j) = fmod(atan2(f_y, f_x) + D2PI, D2PI)  *scale;
+      }
+   }
+   
+}
+
+/// Fills in the cells of Eigen 2D Array with their angle relative the canonical center
+/** \ingroup image_processing
+  *
+  * The center is @f$ (x_c, y_c) = (0.5*(dim_1-1), 0.5*(dim_2 -1)) @f$.
+  *
+  * \param m is the allocated Eigen Array
+  * \param scale [optional] is a scaling to apply to each value (default = \ref DR2D)
+  */  
+template<class eigenT, typename arithT = typename eigenT::Scalar> 
+void angleImage(eigenT & m, arithT scale= DR2D)
+{
+   arithT xc, yc;
+   
+   xc = 0.5*(m.rows()-1);
+   yc = 0.5*(m.cols()-1);
+   
+   angleImage(m, xc, yc, scale);
+  
+}
+
+
+/// Fills in the cells of an Eigen 2D Array with their radius amd angle relative to the center
+/** \ingroup image_processing
+  *
+  * \param m is the allocated Eigen Array
+  * \param xc is the x center
+  * \param yc is the y center
+  * \param scale [optional] is a scaling to apply to each value (default is \ref DR2D)
+  */  
+template<class eigenT, typename arithT = typename eigenT::Scalar> 
+void radAngImage( eigenT & rIm,
+                  eigenT & qIm,
+                  arithT xc, 
+                  arithT yc,
+                  arithT rscale = 1,
+                  arithT qscale= DR2D
+                 )
+{
+   arithT f_x, f_y;
+
+   size_t dim1 = rIm.rows();
+   size_t dim2 = rIm.cols();
+   
+   for(size_t i=0; i < dim1; ++i)
+   {
+      f_x = ( ((arithT)i)-xc);
+      
+      for(size_t j=0; j < dim2; ++j)
+      {
+         f_y = (((arithT)j)-yc);
+         rIm(i,j) = std::sqrt( f_x*f_x + f_y*f_y)*rscale;
+         qIm(i,j) = fmod(atan2(f_y, f_x) +D2PI, D2PI) *qscale;
+      }
+   }
+}
+
+///Get the vector indices of an annular region in an image
+/** \ingroup image_processing
+  * 
+  * \param rIm is a radius image of the type produced by \ref radiusImage
+  * \param qIm is an angle image of the type produce by \ref angleImage
+  * \param xcen is the x center of the image
+  * \param ycen is the y center of the image
+  * \param min_r is the minimum radius of the region
+  * \param max_r is the maximum radius of the region
+  * \param min_q is the minimum angle of the region
+  * \param max_q is the maximum angle of the region
+  * 
+  * \returns a vector containing the 1D indices of the region defined by the input parameters
+  */
+template<typename eigenT>
+std::vector<size_t> imageRegionIndices( eigenT &rIm, 
+                         eigenT &qIm,
+                         typename eigenT::Scalar xcen,
+                         typename eigenT::Scalar ycen,
+                         typename eigenT::Scalar min_r, 
+                         typename eigenT::Scalar max_r,
+                         typename eigenT::Scalar min_q, 
+                         typename eigenT::Scalar max_q)
+{
+
+   std::vector<size_t> idx;
+   
+   int min_x = -max_r, max_x = max_r, min_y = -max_r, max_y = max_r;
+
+   if(max_q == 0) max_q = 360.;
+   
+   size_t msize = ((DPI*(max_r*max_r - min_r*min_r)) * (max_q-min_q)/360.) *1.01 + 1;
+   
+   //This was tested, this is slightly faster than resize with an erase.
+   idx.reserve(msize);
+   
+   int x0 = xcen+min_x;
+   if(x0 < 0) x0 = 0;
+   int x1 = xcen+max_x;
+   if(x1 > rIm.rows()) x1 = rIm.rows();
+   int y0 = ycen+min_y;
+   if(y0 < 0) y0 = 0;
+   int y1 = ycen+max_y;
+   if(y1 > rIm.cols()) y1 = rIm.cols();
+   
+   for(size_t i = x0; i< x1; ++i)
+   {
+      for(size_t j = y0; j< y1; ++j)
+      { 
+         if(rIm(i,j) >= min_r && rIm(i,j) <= max_r && qIm(i,j) >= min_q && qIm(i,j) <= max_q) 
+         {
+            idx.push_back(i*rIm.cols() + j);
+         }
+      }
+   }
+   
+   
+   return idx;
+}
+
+
+
+
+
+template<typename imageTout, typename imageTin, typename coeffT>
+void cutImageRegion(imageTout & imout, const imageTin & imin,  coeffT & coeffs, bool resize = true)
+{
+   if(resize)
+   {
+      imout.resize(coeffs.size(),1);
+   }
+   
+   #pragma omp parallel for schedule(static, 1)
+   for(int i=0;i<coeffs.size();++i)
+   {
+      imout(i) = imin(coeffs[i]);
+   }
+   
+}
+ 
+template<typename imageTout, typename imageTin, typename coeffT>
+void insertImageRegion(imageTout imout, const imageTin & imin,  coeffT & coeffs)
+{
+   #pragma omp parallel for schedule(static, 1)
+   for(int i=0;i<coeffs.size();++i)
+   {
+      imout(coeffs[i]) = imin(i);
+   }
+   
+} 
+
+
+template<typename eigenT, typename eigenTin>
+void removeRowsAndCols(eigenT & out, const eigenTin & in, int st, int w)
+{
+   
+   out.resize(in.rows() - w, in.cols() - w);
+   
+   out.topLeftCorner(st,st) = in.topLeftCorner(st,st);
+   
+   out.bottomLeftCorner(in.rows()-(st+w), st) = in.bottomLeftCorner(in.rows()-(st+w), st);
+   
+   out.topRightCorner(st, in.cols()-(st+w))  = in.topRightCorner(st, in.cols()-(st+w));
+   
+   out.bottomRightCorner(in.rows()-(st+w),in.cols()-(st+w)) = in.bottomRightCorner(in.rows()-(st+w),in.cols()-(st+w));
+}
+
+template<typename eigenT, typename eigenTin>
+void removeRows(eigenT & out,  const eigenTin & in, int st, int w)
+{
+   
+   out.resize(in.rows() - w, in.cols());
+   
+   out.topLeftCorner(st,in.cols()) = in.topLeftCorner(st,in.cols());
+   
+   out.bottomLeftCorner(in.rows()-(st+w), in.cols()) = in.bottomLeftCorner(in.rows()-(st+w), in.cols());
+   
+}
+
+template<typename eigenT, typename eigenTin>
+void removeCols(eigenT & out,  const eigenTin & in, int st, int w)
+{
+   
+   out.resize(in.rows(), in.cols() - w);
+   
+   out.topLeftCorner(in.rows(), st) = in.topLeftCorner(in.rows(), st);
+   
+   out.topRightCorner(in.rows(),in.cols()-(st+w)) = in.topRightCorner(in.rows(),in.cols()-(st+w));
+   
+}   
+   
+template<typename dataT>
+static int eigenMedian_compare (const void * a, const void * b)
+{
+  if( *(dataT*)a < *(dataT*)b) return -1;
+  if( *(dataT*)a > *(dataT*)b) return 1;
+  
+  return 0;
+   
+}
+
+
+template<typename eigenT>
+typename eigenT::Scalar eigenMedian(const eigenT & mat, std::vector<typename eigenT::Scalar> * work =0)
+{
+   typename eigenT::Scalar med;
+   
+   bool localWork = false;
+   if(work == 0) 
+   {
+      work = new std::vector<typename eigenT::Scalar>;
+      localWork = true;
+   }
+   
+   work->resize(mat.size());
+   
+   int ii = 0;
+   for(int i=0;i<mat.rows();++i)
+   {
+      for(int j=0; j<mat.cols();++j)
+      {
+         (*work)[ii] = mat(i,j);
+         ++ii;
+      }
+   }
+
+   int n = 0.5*mat.size();
+   
+   nth_element(work->begin(), work->begin()+n, work->end());
+   
+   med = (*work)[n];
+   
+   if(mat.size()%2 == 0)
+   {
+      //nth_element(work->begin(), work->begin()+n-1, work->end());
+      med = 0.5*(med + *std::max_element(work->begin(), work->begin()+n)); //(*work)[n-1]);
+   }
+         
+   if(localWork) delete work;
+   
+   return med;
+} 
+
+
+/// Calculates the lower triangular part of the covariance matrix of ims.
+/** Uses cblas_ssyrk.  cv is resized to ims.cols() X ims.cols().
+  * Calculates \f$ cv = A^T*A\f$.
+  * 
+  * \param ims is the eigen matrix/array (images as columns) to calculate the covariance of
+  * \param cv is the eigen matrix/array where to store the result
+  *
+  * \tparam eigenT1 is the eigen matrix/array type of cv.
+  * \tparam eigenT2 is the eigen matrix/array type of ims
+  */ 
+template<typename eigenT1, typename eigenT2>
+void eigenSYRK(eigenT1 &cv, const eigenT2 &ims)
+{
+   cv.resize(ims.cols(), ims.cols());
+   
+   syrk<typename eigenT1::Scalar>(/*const enum CBLAS_ORDER Order*/ CblasColMajor, /*const enum CBLAS_UPLO Uplo*/ CblasLower,
+                 /*const enum CBLAS_TRANSPOSE Trans*/ CblasTrans, /*const int N*/ims.cols(), /*const int K*/ ims.rows(),
+                 /*const float alpha*/ 1.0, /*const float *A*/ims.data(), /*const int lda*/ ims.rows(),
+                 /*const float beta*/ 0., /*float *C*/ cv.data(), /*const int ldc*/ cv.rows());
+   
+}   
+
+// template<typename eigenT1, typename eigenT2>
+// void eigenDSYRK(eigenT1 &cv, eigenT2 &ims)
+// {
+//    cv.resize(ims.rows(), ims.rows());
+//    
+//    cblas_dsyrk(/*const enum CBLAS_ORDER Order*/ CblasColMajor, /*const enum CBLAS_UPLO Uplo*/ CblasLower,
+//                  /*const enum CBLAS_TRANSPOSE Trans*/ CblasNoTrans, /*const int N*/ims.rows(), /*const int K*/ ims.cols(),
+//                  /*const float alpha*/ 1.0, /*const float *A*/ims.data(), /*const int lda*/ ims.rows(),
+//                  /*const float beta*/ 0., /*float *C*/ cv.data(), /*const int ldc*/ cv.rows());
+//    
+// }   
+
+/** \todo eigenSYEVR eigval memory bug
+ */
+template<typename eigenT>
+int eigenSYEVR(eigenT &X, eigenT &eigvec, eigenT &eigval, int ev0=0, int ev1=-1, char UPLO = 'L') 
+{
+   typedef typename eigenT::Scalar dataT;
+   
+   dataT *WORK;
+   int *ISUPPZ, *IWORK;
+   int  numeig, info, sizeWORK, sizeIWORK;
+   char RANGE = 'A';
+   
+   int n = X.rows();
+   
+   int IL = 1;
+   int IU = n;
+   if(ev0 >= 0 && ev1 >= ev0)
+   {
+      RANGE = 'I';
+      IL = ev0+1; //This is FORTRAN, after all
+      IU = ev1;
+   }
+   
+   pout(IL, IU, n, ev0, ev1);
+   
+   eigvec.resize(n,IU-IL+1);
+   eigval.resize(n, 1); 
+   
+   //eigenT * evecs = new eigenT;
+   //eigenT * evals = new eigenT;
+   
+// <<<<<<< HEAD
+//    //evecs->resize(n,IU-IL+1);
+//    //evals->resize(IU-IL+1, 1);
+// =======
+//    evecs->resize(n,IU-IL+1);
+//    evals->resize(n, 1);
+// >>>>>>> 8c476524b9e390d690838b33a04a7897e8362936
+   
+   //Copy X
+   eigenT Xc = X;
+                
+   ISUPPZ = (int *) malloc (2*n*sizeof(dataT));
+   if ((ISUPPZ==NULL)) 
+   {
+      printf("malloc failed in eigenSYEVR\n"); 
+      return 2;
+   }
+
+   
+   //  Allocate minimum allowed sizes for workspace
+   WORK = (dataT *) malloc (26*n*sizeof(dataT));
+   IWORK = (int *) malloc (10*n*sizeof(int));
+                     
+   //  Query for optimum sizes for workspace 
+   //info=syevr<dataT>('V', RANGE, UPLO, n, Xc.data(), n, 0, 0, IL, IU, lamch<dataT>('S'), &numeig, eigval.data(), eigvec.data(), n, ISUPPZ, WORK, -1, IWORK, -1);
+   info=syevr<dataT>('V', RANGE, UPLO, n, Xc.data(), n, 0, 0, IL, IU, lamch<dataT>('S'), &numeig, eigval.data(), eigvec->data(), n, ISUPPZ, WORK, -1, IWORK, -1);
+   
+   sizeWORK = (int)WORK[0]; 
+   sizeIWORK = IWORK[0]; 
+        
+   // Now allocate optimum sizes
+   free(WORK);
+   free(IWORK);
+   WORK = (dataT *) malloc (sizeWORK*sizeof(dataT));
+   IWORK = (int *) malloc (sizeIWORK*sizeof(int));
+   if ((WORK==NULL)||(IWORK==NULL)) 
+   {
+      printf("malloc failed in eigenSYVR\n"); 
+      return 2;
+   }
+        
+   // Now actually do the calculationg
+   //pout("Xc:", Xc.rows(), Xc.cols());
+   //pout("IL,IU", IL, IU);
+   info=syevr<dataT>('V', RANGE, UPLO, n, Xc.data(), n, 0, 0, IL, IU, lamch<dataT>('S'), &numeig, evals->data(), evecs->data(), n, ISUPPZ, WORK, sizeWORK, IWORK, sizeIWORK);
+        
+   //pout("numeig: ", numeig);
+   //pout("eigval: ", eigval.rows(), eigval.cols());
+   
+    /*  Cleanup and exit  */
+   free(WORK); free(IWORK); free(ISUPPZ);
+   
+   
+ /*  eigval = *evals;
+   eigvec = *evecs;
+ */  
+   
+   
+   
+   return info;
+}       
+
+}//namespace mx
+
+#endif //__eigenUtils_hpp__